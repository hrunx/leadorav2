import { Agent, tool, run } from '@openai/agents';
import { serperPlaces, retryWithBackoff } from '../tools/serper';
import logger from '../lib/logger';
import { resolveModel } from './clients';
import { insertBusinesses, updateSearchProgress, logApiUsage } from '../tools/db.write';
import { loadBusinesses } from '../tools/db.read';

import { countryToGL, buildBusinessData } from '../tools/util';
import { mapBusinessesToPersonas } from '../tools/persona-mapper';
import { triggerInstantDMDiscovery, processBusinessForDM, initDMDiscoveryProgress } from '../tools/instant-dm-discovery';
import type { Business } from '../tools/instant-dm-discovery';
import pLimit from 'p-limit';

// Generate semantic variations of search queries using synonyms and industry jargon
// removed multi-query generator to enforce a single precise query flow per user request

const serperPlacesTool = tool({
  name: 'serperPlaces',
  description: 'Search Serper Places with a specified limit (max 15).',
  parameters: { 
    type: 'object',
    properties: { 
      q: { type: 'string' },
      gl: { type: 'string' },
      limit: { type: 'number' },
      search_id: { type: 'string' },
      user_id: { type: 'string' }
    },
    required: ['q', 'gl', 'limit', 'search_id', 'user_id'],
    additionalProperties: false
  } as const,
  execute: async (input: unknown) => {
    const { q, gl, limit, search_id, user_id } = input as { q: string; gl: string; limit: number; search_id: string; user_id: string };
    const startTime = Date.now();
    try {
      const capped = Math.max(1, Math.min(Number(limit) || 5, 15));
      const places = await retryWithBackoff(() => serperPlaces(q, gl, capped));
      const endTime = Date.now();

      // Log API usage (with error handling)
      try {
        await logApiUsage({
          user_id,
          search_id,
          provider: 'serper',
          endpoint: 'places',
          status: 200,
          ms: endTime - startTime,
          request: { q, gl, limit: capped, startTime },
          response: { count: places.length, endTime }
        });
      } catch (logError) {
      logger.warn('Failed to log API usage', { error: (logError as any)?.message || logError });
      }

      return { places };
    } catch (error: any) {
      const endTime = Date.now();
      // Use structured status if available on the error; fallback to 500
      const status = typeof error?.status === 'number' ? error.status : 500;

      // Log failed API usage with precise error details
      try {
        await logApiUsage({
          user_id,
          search_id,
          provider: 'serper',
          endpoint: 'places',
          status,
          ms: endTime - startTime,
          request: { q, gl, limit: limit || 10, startTime },
          response: { error: error.message, full_error: error.toString(), endTime }
        });
      } catch (logError) {
      logger.warn('Failed to log API usage', { error: (logError as any)?.message || logError });
      }

      logger.error('Serper Places API Error', { status, error: error.message || error });
      throw error;
    }
  }
});

// Enrichment removed for first paint speed; can be added later as a background step

const storeBusinessesTool = tool({
  name: 'storeBusinesses',
  description: 'Insert businesses with Gemini 2.0 Flash enrichment (departments/products/activity).',
  parameters: {
    type: 'object',
    properties: {
      search_id: { type: 'string' },
      user_id: { type: 'string' },
      items: {
        type: 'array',
        items: {
          type: 'object',
          properties: {
            name: { type: 'string' },
            address: { type: 'string' },
            phone: { type: 'string' },
            website: { type: 'string' },
            rating: { type: 'number' },
            persona_id: { type: 'string' },
            persona_type: { type: 'string' },
            city: { type: 'string' },
            size: { type: 'string' },
            revenue: { type: 'string' },
            description: { type: 'string' },
            match_score: { type: 'number' },
            industry: { type: 'string' },
            country: { type: 'string' },
            relevant_departments: { type: 'array', items: { type: 'string' } },
            key_products: { type: 'array', items: { type: 'string' } },
            recent_activity: { type: 'array', items: { type: 'string' } }
          },
          required: [
            'name',
            'address',
            'phone',
            'website',
            'rating',
            'persona_id',
            'persona_type',
            'city',
            'size',
            'revenue',
            'description',
            'match_score',
            'industry',
            'country',
            'relevant_departments',
            'key_products',
            'recent_activity'
          ],
          additionalProperties: false
        }
      }
    },
    required: ['search_id', 'user_id', 'items'],
    additionalProperties: false
  } as const,
  execute: async (input: unknown) => {
<<<<<<< HEAD
    const { search_id, user_id, items } = input as {
      search_id: string;
      user_id: string;
      items: (Business & { industry: string; country: string })[]
    };
    // Insert IMMEDIATELY without enrichment for fastest UI paint; enrichment can be handled later
    const capped = items.slice(0, 5);
    const rows = capped.map((b) =>
      buildBusinessData({
        search_id,
        user_id,
        persona_id: b.persona_id || null, // Use null if no persona mapping yet (will be updated later)
        name: b.name,
        industry: b.industry,
        country: b.country,
        address: b.address || '',
        city: b.city || (b.address?.split(',')?.[0] || b.country),
        phone: b.phone || undefined,
        website: b.website || undefined,
        rating: b.rating ?? undefined,
        size: b.size || 'Unknown',
        revenue: b.revenue || 'Unknown',
        description: b.description || 'Business discovered via search',
        match_score: b.match_score || 75,
        persona_type: 'business_candidate',
        relevant_departments: b.relevant_departments || [],
        key_products: b.key_products || [],
        recent_activity: b.recent_activity || []
      })
    );
=======
    const { search_id, user_id, industry, country, items } = input as {
      search_id: string;
      user_id: string;
      industry: string;
      country: string;
      items: Business[]
    };
    // Deduplicate by website/phone (case-insensitive):
    // - Seed sets with existing DB values for this search
    // - Skip items whose website or phone already exists in sets
    // - Add each unique website/phone to catch duplicates within the batch
    const existing = await loadBusinesses(search_id);
    const seenWeb = new Set(
      (existing || []).map(b => (b.website || '').toLowerCase()).filter(Boolean)
    );
    const seenPhone = new Set(
      (existing || []).map(b => (b.phone || '').toLowerCase()).filter(Boolean)
    );
    const unique = items.filter(b => {
      const w = (b.website || '').toLowerCase();
      const p = (b.phone || '').toLowerCase();
      if (w && seenWeb.has(w)) return false;
      if (p && seenPhone.has(p)) return false;
      if (w) seenWeb.add(w);
      if (p) seenPhone.add(p);
      return true;
    });

    // After deduplication, insert immediately without enrichment for fastest UI paint
    const capped = unique.slice(0, 5);
    const rows = capped.map((b: Business) => buildBusinessData({
      search_id,
      user_id,
      persona_id: b.persona_id || null, // Use null if no persona mapping yet (will be updated later)
      name: b.name,
      industry,
      country,
      address: b.address || '',
      city: b.city || (b.address?.split(',')?.[0] || country),
      phone: b.phone || undefined,
      website: b.website || undefined,
      rating: b.rating ?? undefined,
      size: b.size || 'Unknown',
      revenue: b.revenue || 'Unknown',
      description: b.description || 'Business discovered via search',
      match_score: b.match_score || 75,
      persona_type: 'business_candidate',
      relevant_departments: b.relevant_departments || [],
      key_products: b.key_products || [],
      recent_activity: b.recent_activity || []
    }));

    // rows are already deduplicated; insert only new businesses
>>>>>>> 450096be
    logger.info('Inserting businesses', { count: rows.length, search_id });
    const insertedBusinesses = await insertBusinesses(rows);
    // Only increment the running DM discovery total with this batch if there are new businesses
    // Do not initialize here; we'll initialize within the batch trigger call to avoid double-counting
    // 🚀 PERSONA MAPPING (fire-and-forget)
  void mapBusinessesToPersonas(search_id).catch(err => logger.warn('Persona mapping failed', { error: err?.message || err }));

    // 🚀 INSTANT DM DISCOVERY: Trigger DM search for each business immediately
    // Initialize progress once for all inserted businesses
    if (insertedBusinesses.length > 0) {
      initDMDiscoveryProgress(search_id, insertedBusinesses.length);
    }
<<<<<<< HEAD
    const results = await Promise.allSettled(
      insertedBusinesses.map(async (business) => {
        return await processBusinessForDM(search_id, user_id, business);
      })
    );
    const succeededIds = new Set(
      results
        .map((r, idx) => (r.status === 'fulfilled' && r.value ? insertedBusinesses[idx].id : null))
        .filter(Boolean) as string[]
    );
=======

    // Limit DM lookups to avoid hammering external APIs.
    // With a batch size of 3 and a 500ms gap, expected throughput is ~6 businesses/sec.
    const limit = pLimit(3);
    const batchSize = 3;
    const succeededIds = new Set<string>();

    for (let i = 0; i < insertedBusinesses.length; i += batchSize) {
      const batch = insertedBusinesses.slice(i, i + batchSize);

      await Promise.all(
        batch.map((business) =>
          limit(async () => {
            const ok = await processBusinessForDM(search_id, user_id, {
              ...business,
              country,
              industry
            });
            if (ok) {
              succeededIds.add(business.id);
            }
          })
        )
      );

      // simple backoff between batches to ease external API pressure
      if (i + batchSize < insertedBusinesses.length) {
        await new Promise((r) => setTimeout(r, 500));
      }
    }
>>>>>>> 450096be

    // Fallback: trigger batch discovery only for businesses not processed individually
    const pendingBusinesses = insertedBusinesses.filter(b => !succeededIds.has(b.id));
    if (pendingBusinesses.length > 0) {
      logger.debug('Triggering instant DM discovery (fallback)', { count: pendingBusinesses.length, search_id });
      await triggerInstantDMDiscovery(
        search_id,
        user_id,
        pendingBusinesses,
        { initializeProgress: true }
      );
    }
    return insertedBusinesses;
  }
});

export const BusinessDiscoveryAgent = new Agent({
  name: 'BusinessDiscoveryAgent',
 instructions: `
You are a business discovery agent. Your ONLY job is to find real businesses and store them in the database.

STEP-BY-STEP PROCESS (execute in this exact order):

1. FIRST - Extract parameters from user message:
   - search_id, user_id (required)
   - product_service, industries, countries, gl
   - discovery_query (use this for serperPlaces)

2. SECOND - Call serperPlaces immediately:
   serperPlaces(q=discovery_query, gl=gl, limit=5, search_id=search_id, user_id=user_id)

3. THIRD - IMMEDIATELY store ALL places from serperPlaces:
   storeBusinesses(search_id, user_id, all_places_as_basic_business_objects)

   CRITICAL: Convert each Serper place to this EXACT format (include ALL contact fields):
   {
     name: place.name,
     address: place.address,
     phone: place.phone || null,
     website: place.website || null,
     rating: place.rating || null,
     city: place.city || place.location,
     industry: first_industry,
     country: first_country,
     size: "Unknown",
     revenue: "Unknown",
     description: place.description || "Business discovered via Serper Places",
     match_score: 85,
     persona_id: null,
     persona_type: "business",
     relevant_departments: [],
     key_products: [],
     recent_activity: []
   }

SKIP ANALYSIS COMPLETELY - JUST STORE BASIC BUSINESSES!

CRITICAL SUCCESS RULES:
- MUST call serperPlaces first with the discovery_query from user message  
- MUST store ALL places immediately (never skip this step!)
- SKIP analyzeBusiness completely (causes failures)
- Use limit=5 for maximum results
- Simple storage only - no complex analysis

MANDATORY FLOW (NO DEVIATIONS):
  User: "search_id=123 user_id=456 discovery_query='ev chargers sell automotive KSA' gl=sa"
  You: serperPlaces(q="ev chargers sell automotive KSA", gl="sa", limit=5, search_id="123", user_id="456")
  You: storeBusinesses("123", "456", converted_places_array)
DONE - NO MORE STEPS!

START NOW - NO WAITING!`,
  tools: [serperPlacesTool, storeBusinessesTool],
  handoffDescription: 'Discovers real businesses via Serper Places API and stores them immediately for fast results',
  handoffs: [],
  model: resolveModel('light')
});

export async function runBusinessDiscovery(search: {
  id:string; 
  user_id:string; 
  product_service:string; 
  industries:string[]; 
  countries:string[]; 
  search_type:'customer'|'supplier'
}) {
  try {
    await updateSearchProgress(search.id, 30, 'business_discovery', 'in_progress');

    const countriesCsv = search.countries.join(', ');
    const industriesCsv = search.industries.join(', ');
    logger.debug('Processing business discovery with multi-country places queries', { countries: search.countries.slice(0,3) });

    // Multi-country search: run up to first 3 countries in parallel
    const countriesToSearch = (search.countries || []).slice(0, 3);
    const industry = search.industries?.[0] || '';
    const intent = search.search_type === 'customer' ? 'buyers need use purchase adopt' : 'vendors suppliers sell provide manufacture distribute';
    const { serperPlaces, retryWithBackoff } = await import('../tools/serper');

<<<<<<< HEAD
    const perCountryResults = await Promise.all(
      countriesToSearch.map(async (country) => {
        const q = `${search.product_service} ${industry} ${intent} ${country}`.trim();
        const places = await serperPlaces(q, country, 8).catch(() => [] as any[]);
        return places.map((p: any) => ({ ...p, country, industry }));
      })
    );
=======
    const perCountryResults = await Promise.all(countriesToSearch.map(async (country) => {
      const q = `${search.product_service} ${industry} ${intent} ${country}`.trim();
      return await retryWithBackoff(() => serperPlaces(q, country, 8)).catch(() => [] as any[]);
    }));
>>>>>>> 450096be

    // Flatten and deduplicate by website/phone (case-insensitive), also excluding existing DB entries
    const allPlaces = perCountryResults.flat();
    const existing = await loadBusinesses(search.id);
    const seenWeb = new Set(
      (existing || []).map(b => (b.website || '').toLowerCase()).filter(Boolean)
    );
    const seenPhone = new Set(
      (existing || []).map(b => (b.phone || '').toLowerCase()).filter(Boolean)
    );
    const unique = allPlaces.filter((p: any) => {
      const w = (p.website || '').toLowerCase();
      const ph = (p.phone || '').toLowerCase();
      if (w && seenWeb.has(w)) return false;
      if (ph && seenPhone.has(ph)) return false;
      if (w) seenWeb.add(w);
      if (ph) seenPhone.add(ph);
      return true;
    });

    const selected = unique.slice(0, 10);
    if (selected.length > 0) {
      const rows = selected.map((p: any) =>
        buildBusinessData({
          search_id: search.id,
          user_id: search.user_id,
          persona_id: null,
          name: p.name,
          industry: p.industry || industry || 'General',
          country: p.country || countriesToSearch[0] || countriesCsv,
          address: p.address || '',
          city: p.city || (p.address?.split(',')?.[0] || ''),
          phone: p.phone || undefined,
          website: p.website || undefined,
          rating: p.rating ?? undefined,
          size: 'Unknown',
          revenue: 'Unknown',
          description: 'Business discovered via Serper Places',
          match_score: 80,
          persona_type: 'business_candidate',
          relevant_departments: [],
          key_products: [],
          recent_activity: []
        })
      );
      logger.info('Inserting multi-country businesses', { count: rows.length, search_id: search.id });
      const insertedBusinesses = await insertBusinesses(rows as any);
      // Fire-and-forget mapping and DM discovery, matching storeBusinessesTool behavior
      void mapBusinessesToPersonas(search.id).catch(err => logger.warn('Persona mapping failed', { error: (err as any)?.message || err }));
      if (insertedBusinesses.length > 0) {
        initDMDiscoveryProgress(search.id, insertedBusinesses.length);
      }
      await Promise.allSettled(
        insertedBusinesses.map((business: any) =>
          processBusinessForDM(search.id, search.user_id, business)
        )
      );
    } else {
      // Fallback to agent single-query flow if nothing found
      const firstCountry = search.countries[0] || '';
      const gl = countryToGL(firstCountry || countriesCsv);
      const placesQuery = `${search.product_service} ${industry} ${intent} ${firstCountry}`.trim();
      const msg = `search_id=${search.id} user_id=${search.user_id}
 - product_service=${search.product_service}
 - industries=${industriesCsv}
 - countries=${countriesCsv}
 - search_type=${search.search_type}
 
 MANDATE:
 - Call serperPlaces ONCE with q="${placesQuery}", gl="${gl}", limit=5, search_id="${search.id}", user_id="${search.user_id}"
  - Immediately call storeBusinesses with ALL returned places (cap 5). Each place must include industry="${industry || industriesCsv}" and country="${firstCountry || countriesCsv}"`;
      await run(BusinessDiscoveryAgent, [{ role: 'user', content: msg }]);
    }

    await updateSearchProgress(search.id, 50, 'business_discovery');
    logger.info('Completed business discovery', { search_id: search.id });
  } catch (error) {
  logger.error('Business discovery failed', { search_id: search.id, error: (error as any)?.message || error });
    throw error;
  }
}<|MERGE_RESOLUTION|>--- conflicted
+++ resolved
@@ -141,7 +141,7 @@
     additionalProperties: false
   } as const,
   execute: async (input: unknown) => {
-<<<<<<< HEAD
+
     const { search_id, user_id, items } = input as {
       search_id: string;
       user_id: string;
@@ -172,7 +172,7 @@
         recent_activity: b.recent_activity || []
       })
     );
-=======
+
     const { search_id, user_id, industry, country, items } = input as {
       search_id: string;
       user_id: string;
@@ -226,7 +226,7 @@
     }));
 
     // rows are already deduplicated; insert only new businesses
->>>>>>> 450096be
+
     logger.info('Inserting businesses', { count: rows.length, search_id });
     const insertedBusinesses = await insertBusinesses(rows);
     // Only increment the running DM discovery total with this batch if there are new businesses
@@ -239,7 +239,7 @@
     if (insertedBusinesses.length > 0) {
       initDMDiscoveryProgress(search_id, insertedBusinesses.length);
     }
-<<<<<<< HEAD
+
     const results = await Promise.allSettled(
       insertedBusinesses.map(async (business) => {
         return await processBusinessForDM(search_id, user_id, business);
@@ -250,7 +250,7 @@
         .map((r, idx) => (r.status === 'fulfilled' && r.value ? insertedBusinesses[idx].id : null))
         .filter(Boolean) as string[]
     );
-=======
+
 
     // Limit DM lookups to avoid hammering external APIs.
     // With a batch size of 3 and a 500ms gap, expected throughput is ~6 businesses/sec.
@@ -281,7 +281,7 @@
         await new Promise((r) => setTimeout(r, 500));
       }
     }
->>>>>>> 450096be
+
 
     // Fallback: trigger batch discovery only for businesses not processed individually
     const pendingBusinesses = insertedBusinesses.filter(b => !succeededIds.has(b.id));
@@ -380,7 +380,7 @@
     const intent = search.search_type === 'customer' ? 'buyers need use purchase adopt' : 'vendors suppliers sell provide manufacture distribute';
     const { serperPlaces, retryWithBackoff } = await import('../tools/serper');
 
-<<<<<<< HEAD
+
     const perCountryResults = await Promise.all(
       countriesToSearch.map(async (country) => {
         const q = `${search.product_service} ${industry} ${intent} ${country}`.trim();
@@ -388,12 +388,12 @@
         return places.map((p: any) => ({ ...p, country, industry }));
       })
     );
-=======
+
     const perCountryResults = await Promise.all(countriesToSearch.map(async (country) => {
       const q = `${search.product_service} ${industry} ${intent} ${country}`.trim();
       return await retryWithBackoff(() => serperPlaces(q, country, 8)).catch(() => [] as any[]);
     }));
->>>>>>> 450096be
+
 
     // Flatten and deduplicate by website/phone (case-insensitive), also excluding existing DB entries
     const allPlaces = perCountryResults.flat();
