--- conflicted
+++ resolved
@@ -653,7 +653,6 @@
         acceptedSynthetic = [mk(1), mk(2), mk(3)];
       }
       if (acceptedSynthetic.length === 3) {
-<<<<<<< HEAD
         const accepted = await ensureUniqueTitles<Persona>(acceptedSynthetic, { id: search.id });
         const allRealistic = accepted.every(p => isRealisticPersona('business', p));
         const allValid = allRealistic && accepted.every(p => validatePersona(p));
@@ -674,7 +673,7 @@
           await updateSearchProgress(search.id, 10, 'business_personas');
           import('../lib/logger').then(({ default: logger }) => logger.warn('[BusinessPersona] Used heuristic fallback from businesses', { search_id: search.id })).catch(()=>{});
           return;
-=======
+
         // Ensure titles are unique and all fields are sanitized before persistence
         let accepted = await ensureUniqueTitles<Persona>(acceptedSynthetic, { id: search.id });
         accepted = accepted.map((p, i) => sanitizePersona('business', p, i, search));
@@ -684,7 +683,6 @@
           import('../lib/logger')
             .then(({ default: logger }) => logger.warn('[BusinessPersona] Fallback personas appeared unrealistic', { search_id: search.id }))
             .catch(() => {});
->>>>>>> a4fc7c94
         }
         const rows = accepted.map(p => ({
           search_id: search.id,
