--- conflicted
+++ resolved
@@ -2,9 +2,9 @@
 import { insertDMPersonas, updateSearchProgress } from '../tools/db.write';
 import { resolveModel, callOpenAIChatJSON, callGeminiText, callDeepseekChatJSON } from './clients';
 import { extractJson } from '../tools/json';
-<<<<<<< HEAD
+
 import { sanitizePersona, isRealisticPersona, DMPersona } from '../tools/persona-validation';
-=======
+
 import Ajv, { JSONSchemaType } from 'ajv';
 
 interface DMPersona {
@@ -36,7 +36,6 @@
     conversionRate: number;
   };
 }
->>>>>>> 4abe62d0
 
 interface StoreDMPersonasToolInput {
   search_id: string;
@@ -313,16 +312,16 @@
       } catch {}
     }
     if (personas.length) {
-<<<<<<< HEAD
+
       const allRealistic = personas.every(p => isRealisticPersona('dm', p));
       if (!allRealistic) {
-=======
+
       const allValid = personas.every(p => validateDMPersona(p));
       if (!allValid) {
         import('../lib/logger')
           .then(({ default: logger }) => logger.error('DM persona schema validation failed', { errors: validateDMPersona.errors }))
           .catch(() => {});
->>>>>>> 4abe62d0
+
         personas = [];
       }
     }
