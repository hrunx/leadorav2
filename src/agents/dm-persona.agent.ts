import { Agent, tool } from '@openai/agents';
import { insertDMPersonas } from '../tools/db.write';
import { resolveModel, callOpenAIChatJSON, callGeminiText, callDeepseekChatJSON } from './clients';
import { extractJson } from '../tools/json';

import { sanitizePersona, isRealisticPersona, DMPersona } from '../tools/persona-validation';

import Ajv, { JSONSchemaType } from 'ajv';

interface DMPersona {
  title: string;
  rank: number;
  match_score: number;
  demographics: {
    level: string;
    department: string;
    experience: string;
    geography: string;
  };
  characteristics: {
    responsibilities: string[];
    painPoints: string[];
    motivations: string[];
    challenges: string[];
    decisionFactors: string[];
  };
  behaviors: {
    decisionMaking: string;
    communicationStyle: string;
    buyingProcess: string;
    preferredChannels: string[];
  };
  market_potential: {
    totalDecisionMakers: number;
    avgInfluence: number;
    conversionRate: number;
  };
}

interface StoreDMPersonasToolInput {
  search_id: string;
  user_id: string;
  personas: DMPersona[];
}

const ajv = new Ajv({ allErrors: true });

const dmPersonaSchema: JSONSchemaType<DMPersona> = {
  type: 'object',
  properties: {
    title: { type: 'string' },
    rank: { type: 'number' },
    match_score: { type: 'number' },
    demographics: {
      type: 'object',
      properties: {
        level: { type: 'string' },
        department: { type: 'string' },
        experience: { type: 'string' },
        geography: { type: 'string' }
      },
      required: ['level', 'department', 'experience', 'geography'],
      additionalProperties: false
    },
    characteristics: {
      type: 'object',
      properties: {
        responsibilities: { type: 'array', items: { type: 'string' } },
        painPoints: { type: 'array', items: { type: 'string' } },
        motivations: { type: 'array', items: { type: 'string' } },
        challenges: { type: 'array', items: { type: 'string' } },
        decisionFactors: { type: 'array', items: { type: 'string' } }
      },
      required: ['responsibilities', 'painPoints', 'motivations', 'challenges', 'decisionFactors'],
      additionalProperties: false
    },
    behaviors: {
      type: 'object',
      properties: {
        decisionMaking: { type: 'string' },
        communicationStyle: { type: 'string' },
        buyingProcess: { type: 'string' },
        preferredChannels: { type: 'array', items: { type: 'string' } }
      },
      required: ['decisionMaking', 'communicationStyle', 'buyingProcess', 'preferredChannels'],
      additionalProperties: false
    },
    market_potential: {
      type: 'object',
      properties: {
        totalDecisionMakers: { type: 'number' },
        avgInfluence: { type: 'number' },
        conversionRate: { type: 'number' }
      },
      required: ['totalDecisionMakers', 'avgInfluence', 'conversionRate'],
      additionalProperties: false
    }
  },
  required: ['title', 'rank', 'match_score', 'demographics', 'characteristics', 'behaviors', 'market_potential'],
  additionalProperties: false
};

const validateDMPersona = ajv.compile<DMPersona>(dmPersonaSchema);

const storeDMPersonasTool = tool({
  name: 'storeDMPersonas',
  description: 'Persist exactly 3 decision-maker personas for a search.',
  parameters: {
    type: 'object',
    properties: {
      search_id: { type: 'string' },
      user_id: { type: 'string' },
      personas: {
        type: 'array',
        items: {
          type: 'object',
          properties: {
            title: { type: 'string' },
            rank: { type: 'integer' },
            match_score: { type: 'integer' },
            demographics: { 
              type: 'object',
              properties: {
                level: { type: 'string' },
                department: { type: 'string' },
                experience: { type: 'string' },
                geography: { type: 'string' }
              },
              required: ['level', 'department', 'experience', 'geography'],
              additionalProperties: false 
            },
            characteristics: { 
              type: 'object',
              properties: {
                responsibilities: { type: 'array', items: { type: 'string' } },
                painPoints: { type: 'array', items: { type: 'string' } },
                motivations: { type: 'array', items: { type: 'string' } },
                challenges: { type: 'array', items: { type: 'string' } },
                decisionFactors: { type: 'array', items: { type: 'string' } }
              },
              required: ['responsibilities', 'painPoints', 'motivations', 'challenges', 'decisionFactors'],
              additionalProperties: false 
            },
            behaviors: { 
              type: 'object',
              properties: {
                decisionMaking: { type: 'string' },
                communicationStyle: { type: 'string' },
                buyingProcess: { type: 'string' },
                preferredChannels: { type: 'array', items: { type: 'string' } }
              },
              required: ['decisionMaking', 'communicationStyle', 'buyingProcess', 'preferredChannels'],
              additionalProperties: false 
            },
            market_potential: { 
              type: 'object',
              properties: {
                totalDecisionMakers: { type: 'number' },
                avgInfluence: { type: 'number' },
                conversionRate: { type: 'number' }
              },
              required: ['totalDecisionMakers', 'avgInfluence', 'conversionRate'],
              additionalProperties: false 
            }
          },
          required: [
            'title',
            'rank',
            'match_score',
            'demographics',
            'characteristics',
            'behaviors',
            'market_potential'
          ],
          additionalProperties: false
        }
      }
    },
    required: ['search_id', 'user_id', 'personas'],
    additionalProperties: false
  } as const,
  strict: true,
  execute: async (input: unknown) => {
    const { search_id, user_id, personas } = input as StoreDMPersonasToolInput;
    if (!Array.isArray(personas) || personas.length !== 3) {
      throw new Error('Expected exactly 3 personas.');
    }
    for (const p of personas) {
      if (!validateDMPersona(p)) {
        import('../lib/logger')
          .then(({ default: logger }) =>
            logger.error('DM persona validation failed', { errors: validateDMPersona.errors, persona: p })
          )
          .catch(() => {});
        throw new Error('Invalid DM persona structure.');
      }
    }
    const rows = personas.slice(0,3).map((p: DMPersona) => ({
      search_id,
      user_id,
      title: p.title,
      rank: p.rank,
      match_score: p.match_score,
      demographics: p.demographics || {},
      characteristics: p.characteristics || {},
      behaviors: p.behaviors || {},
      market_potential: p.market_potential || {}
    }));
    return await insertDMPersonas(rows);
  }
});

export const DMPersonaAgent = new Agent({
  name: 'DMPersonaAgent',
  tools: [storeDMPersonasTool],
  handoffDescription: 'Generates 3 decision maker personas for a search context',
  handoffs: [],
  // Use primary GPT-5 for better persona quality
  model: resolveModel('primary'),

  instructions: `Create exactly 3 decision maker personas using the provided search criteria.

  TASK: Call storeDMPersonas tool ONCE with all 3 personas. Each persona needs:
- title: Role title for the specific industry/country
- rank: 1-5 (1 = highest decision authority)  
- match_score: 80-100
- demographics: {level, department, experience, geography}
- characteristics: {responsibilities, painPoints, motivations, challenges, decisionFactors}
- behaviors: {decisionMaking, communicationStyle, buyingProcess, preferredChannels}
- market_potential: {totalDecisionMakers, avgInfluence, conversionRate}

Use EXACT search criteria provided. Create personas who would make purchasing decisions for the specified product/service in the target country/industry.

CRITICAL: Call storeDMPersonas tool ONCE with complete data. Do not retry.`
});

export async function runDMPersonas(search: {
  id:string; 
  user_id:string; 
  product_service:string; 
  industries:string[]; 
  countries:string[];
  search_type:'customer'|'supplier';
}) {
  try {
    let personas: DMPersona[] = [];
    const improvedPrompt = `Generate 3 decision-maker personas for:
- search_id=${search.id}
- user_id=${search.user_id}
- product_service=${search.product_service}
- industries=${search.industries.join(', ')}
- countries=${search.countries.join(', ')}
- search_type=${search.search_type}
- lens=${search.search_type==='customer'?'buyers/implementers':'category owners / category managers / sales leaders'}

CRITICAL: Each persona must have:
- Realistic, industry-specific, non-generic, non-default, non-empty values for every field.
- No field may be 'Unknown', 'N/A', 'Default', or empty.
- Use plausible role titles, levels, departments, experience, geographies, responsibilities, pain points, motivations, challenges, decision factors, decision making, communication styles, buying processes, preferred channels, and market potential for the given industry/country/product.
- If you cannot fill a field, infer a plausible value based on industry/country context.
- Do not repeat personas. Each must be unique and relevant.
 - Output as a JSON array of 3 persona objects with all required fields.`;
    // Sequential fallback: GPT -> Gemini -> DeepSeek, with JSON extraction and sanitization
    const tryParsePersonas = (text: string): any[] => {
      try {
        const obj = JSON.parse(text || '{}');
        return Array.isArray((obj as any)?.personas) ? (obj as any).personas as any[] : [];
      } catch {
        const ex = extractJson(text);
        try {
          const obj = typeof ex === 'string' ? JSON.parse(ex) : ex;
          return Array.isArray((obj as any)?.personas) ? (obj as any).personas as any[] : [];
        } catch { return []; }
      }
    };

    const acceptPersonas = (arr: any[]): DMPersona[] => {
      const three = (arr || []).slice(0,3);
      if (three.length !== 3) return [];
      return three.map((p, i) => sanitizePersona('dm', p, i, search));
    };

    const ensureProductServiceKeywords = async (arr: DMPersona[]): Promise<DMPersona[]> => {
      const keywords = String(search.product_service || '')
        .toLowerCase()
        .split(/[^a-z0-9]+/i)
        .filter(Boolean);
      const needsRefine = arr.some(p => {
        const text = [...p.characteristics.responsibilities, ...p.characteristics.decisionFactors]
          .join(' ')
          .toLowerCase();
        return !keywords.some(k => text.includes(k));
      });
      if (!needsRefine) return arr;
      const prompt = `Refine the personas so each includes at least one of the keywords (${keywords.join(', ')}) in responsibilities or decision factors. Keep all other fields intact. Personas: ${JSON.stringify(arr)}`;
      try {
        const text = await callOpenAIChatJSON({
          model: resolveModel('primary'),
          system: 'Return ONLY JSON: {"personas": [ ... ] } with exactly 3 complete decision-maker persona objects.',
          user: prompt,
          temperature: 0.4,
          maxTokens: 800,
          requireJsonObject: true,
          verbosity: 'low'
        });
        const refined = acceptPersonas(tryParsePersonas(text));
        return refined.length === 3 ? refined : arr;
      } catch {
        return arr;
      }
    };

    try {
      // 1) GPT-5 primary
      const text = await callOpenAIChatJSON({
        model: resolveModel('primary'),
        system: 'Return ONLY JSON: {"personas": [ ... ] } with exactly 3 complete decision-maker persona objects.',
        user: improvedPrompt,
        temperature: 0.3,
        maxTokens: 1400,
        requireJsonObject: true,
        verbosity: 'low'
      });
      let accepted = acceptPersonas(tryParsePersonas(text));
      if (accepted.length === 3) personas = await ensureProductServiceKeywords(accepted);
    } catch {}
    if (!personas.length) {
      // 2) Gemini fallback
      try {
        const text = await callGeminiText('gemini-2.0-flash', improvedPrompt + '\nReturn ONLY JSON: {"personas": [ ... ] }');
        let accepted = acceptPersonas(tryParsePersonas(text));
        if (accepted.length === 3) personas = await ensureProductServiceKeywords(accepted);
      } catch {}
    }
    if (!personas.length) {
      // 3) DeepSeek fallback
      try {
        const text = await callDeepseekChatJSON({ user: improvedPrompt + '\nReturn ONLY JSON: {"personas": [ ... ] }', temperature: 0.4, maxTokens: 1200 });
        let accepted = acceptPersonas(tryParsePersonas(text));
        if (accepted.length === 3) personas = await ensureProductServiceKeywords(accepted);
      } catch {}
    }
    if (personas.length) {

      const allRealistic = personas.every(p => isRealisticPersona('dm', p));
      if (!allRealistic) {

      const allValid = personas.every(p => validateDMPersona(p));
      if (!allValid) {
        import('../lib/logger')
          .then(({ default: logger }) => logger.error('DM persona schema validation failed', { errors: validateDMPersona.errors }))
          .catch(() => {});

        personas = [];
      }
    }
    if (personas.length) {
      const rows = personas.slice(0, 3).map((p: DMPersona) => ({
        search_id: search.id,
        user_id: search.user_id,
        title: p.title,
        rank: p.rank,
        match_score: p.match_score,
        demographics: p.demographics || {},
        characteristics: p.characteristics || {},
        behaviors: p.behaviors || {},
        market_potential: p.market_potential || {}
      }));
      await insertDMPersonas(rows);
<<<<<<< HEAD
    import('../lib/logger').then(({ default: logger }) => logger.info('Completed DM persona generation', { search_id: search.id })).catch(()=>{});
=======
      await updateSearchProgress(search.id, 20, 'dm_personas');
      import('../lib/logger').then(({ default: logger }) => logger.info('Completed DM persona generation', { search_id: search.id })).catch(()=>{});
>>>>>>> 98995d86
      return;
    }
    // All LLMs failed, insert 3 deterministic DM personas
    import('../lib/logger').then(({ default: logger }) => logger.error('[DMPersona] All LLMs failed, inserting deterministic personas', { search_id: search.id })).catch(()=>{});
    const [countryA] = search.countries.length ? search.countries : ['Global'];
    const fallback: DMPersona[] = [
      {
        title: 'Chief Technology Officer',
        rank: 1,
        match_score: 92,
        demographics: { level: 'executive', department: 'Technology', experience: '15+ years', geography: countryA },
        characteristics: { responsibilities: ['Technology strategy','Digital transformation'], painPoints: ['Legacy','Security'], motivations: ['Innovation','Efficiency'], challenges: ['Budget','Talent'], decisionFactors: ['Alignment','Scalability'] },
        behaviors: { decisionMaking: 'Strategic', communicationStyle: 'High-level', buyingProcess: 'Committee', preferredChannels: ['Executive briefings','Conferences'] },
        market_potential: { totalDecisionMakers: 1500, avgInfluence: 90, conversionRate: 8 }
      },
      {
        title: 'VP Operations',
        rank: 2,
        match_score: 88,
        demographics: { level: 'director', department: 'Operations', experience: '10+ years', geography: countryA },
        characteristics: { responsibilities: ['Process optimization','Cost control'], painPoints: ['Inefficiency','Downtime'], motivations: ['Throughput','Quality'], challenges: ['Change mgmt','ROI'], decisionFactors: ['Impact','Time-to-value'] },
        behaviors: { decisionMaking: 'Data-driven', communicationStyle: 'Concise', buyingProcess: 'Cross-functional', preferredChannels: ['Demos','Case studies'] },
        market_potential: { totalDecisionMakers: 3000, avgInfluence: 75, conversionRate: 12 }
      },
      {
        title: 'Head of Procurement',
        rank: 3,
        match_score: 84,
        demographics: { level: 'manager', department: 'Procurement', experience: '8+ years', geography: countryA },
        characteristics: { responsibilities: ['Vendor selection','Negotiation'], painPoints: ['Compliance','Costs'], motivations: ['Savings','Reliability'], challenges: ['Supplier risk','Integration'], decisionFactors: ['TCO','Compliance'] },
        behaviors: { decisionMaking: 'Criteria-based', communicationStyle: 'Formal', buyingProcess: 'RFP/RFQ', preferredChannels: ['RFP','Email'] },
        market_potential: { totalDecisionMakers: 5000, avgInfluence: 60, conversionRate: 15 }
      }
    ];
<<<<<<< HEAD
    await insertDMPersonas(rows as any);
=======
    for (const p of fallback) {
      if (!validateDMPersona(p)) {
        import('../lib/logger')
          .then(({ default: logger }) => logger.error('Fallback DM persona validation failed', { errors: validateDMPersona.errors, persona: p }))
          .catch(() => {});
        throw new Error('Invalid fallback DM persona.');
      }
    }
    const rows = fallback.map((p: DMPersona) => ({
      search_id: search.id,
      user_id: search.user_id,
      title: p.title,
      rank: p.rank,
      match_score: p.match_score,
      demographics: p.demographics,
      characteristics: p.characteristics,
      behaviors: p.behaviors,
      market_potential: p.market_potential
    }));
    await insertDMPersonas(rows);
    await updateSearchProgress(search.id, 20, 'dm_personas');
>>>>>>> 98995d86
    import('../lib/logger').then(({ default: logger }) => logger.info('Inserted deterministic DM personas', { search_id: search.id })).catch(()=>{});
  } catch (error) {
  import('../lib/logger').then(({ default: logger }) => logger.error('DM persona generation failed', { search_id: search.id, error: (error as any)?.message || error })).catch(()=>{});
    throw error;
  }
}<|MERGE_RESOLUTION|>--- conflicted
+++ resolved
@@ -367,12 +367,9 @@
         market_potential: p.market_potential || {}
       }));
       await insertDMPersonas(rows);
-<<<<<<< HEAD
     import('../lib/logger').then(({ default: logger }) => logger.info('Completed DM persona generation', { search_id: search.id })).catch(()=>{});
-=======
       await updateSearchProgress(search.id, 20, 'dm_personas');
       import('../lib/logger').then(({ default: logger }) => logger.info('Completed DM persona generation', { search_id: search.id })).catch(()=>{});
->>>>>>> 98995d86
       return;
     }
     // All LLMs failed, insert 3 deterministic DM personas
@@ -407,9 +404,9 @@
         market_potential: { totalDecisionMakers: 5000, avgInfluence: 60, conversionRate: 15 }
       }
     ];
-<<<<<<< HEAD
+
     await insertDMPersonas(rows as any);
-=======
+
     for (const p of fallback) {
       if (!validateDMPersona(p)) {
         import('../lib/logger')
@@ -431,7 +428,7 @@
     }));
     await insertDMPersonas(rows);
     await updateSearchProgress(search.id, 20, 'dm_personas');
->>>>>>> 98995d86
+
     import('../lib/logger').then(({ default: logger }) => logger.info('Inserted deterministic DM personas', { search_id: search.id })).catch(()=>{});
   } catch (error) {
   import('../lib/logger').then(({ default: logger }) => logger.error('DM persona generation failed', { search_id: search.id, error: (error as any)?.message || error })).catch(()=>{});
