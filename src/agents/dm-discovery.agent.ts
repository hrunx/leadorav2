import { Agent, tool, run } from '@openai/agents';
import { serperSearch } from '../tools/serper';
import { loadBusinesses, loadDMPersonas } from '../tools/db.read';
import { insertDMs, updateSearchProgress, logApiUsage } from '../tools/db.write';
import { countryToGL } from '../tools/util';
import { extractJson } from '../tools/json';
import { gemini } from './clients';

const readCompaniesTool = tool({
  name: 'readCompanies',
  description: 'Load companies for search.',
  parameters: { 
    type:'object', 
    properties:{ search_id:{type:'string'} }, 
    required:['search_id'],
    additionalProperties: false
  } as const,
  execute: async (input: unknown) => {
    const { search_id } = input as { search_id: string };
    return await loadBusinesses(search_id);
  }
});

const readDMPersonasTool = tool({
  name: 'readDMPersonas',
  description: 'Load DM personas for mapping.',
  parameters: { 
    type:'object', 
    properties:{ search_id:{type:'string'} }, 
    required:['search_id'],
    additionalProperties: false
  } as const,
  execute: async (input: unknown) => {
    const { search_id } = input as { search_id: string };
    return await loadDMPersonas(search_id);
  }
});

const linkedInDiscoveryTool = tool({
  name: 'linkedInDiscovery',
  description: 'Advanced LinkedIn search using Gemini AI for better profile extraction and decision maker identification.',
  parameters: {
    type:'object',
    properties:{ 
      company_name: {type:'string'},
      company_city: {type:'string'},
      company_country: {type:'string'},
      target_roles: {type:'array', items: {type:'string'}},
      gl: {type:'string'}, 
      search_id: { type: 'string' },
      user_id: { type: 'string' }
    },
    required: ['company_name', 'company_city', 'company_country', 'target_roles', 'gl', 'search_id', 'user_id'],
    additionalProperties: false
  } as const,
  execute: async (input: unknown) => {
<<<<<<< HEAD
    const {
      company_name,
      company_city,
=======
    const { 
      company_name,
      company_city,
      company_country,
>>>>>>> fddfd1f4
      target_roles,
      gl,
      search_id,
      user_id
    } = input as {
      company_name: string;
      company_city?: string;
      company_country: string;
      target_roles: string[];
      gl: string;
      search_id: string;
      user_id: string;
    };

    // Build comprehensive LinkedIn search query
    const roleQueries = target_roles.map(role => `"${role}"`).join(' OR ');
    const locationPart = company_city ? ` "${company_city}"` : '';

    // Enhanced LinkedIn search pattern
    const query = `site:linkedin.com/in "${company_name}"${locationPart} (${roleQueries}) (Director OR VP OR "Vice President" OR Manager OR Head OR Chief OR Lead)`;

    console.log(`LinkedIn search for ${company_name}: ${query}`);

    // Execute Serper search with individual timer
    const serperStartTime = Date.now();
    let searchResults;
    try {
<<<<<<< HEAD
      searchResults = await serperSearch(query, gl, 10);
      const serperEndTime = Date.now();
      await logApiUsage({
        user_id,
        search_id,
        provider: 'serper',
        endpoint: 'web_search',
        status: 200,
        ms: serperEndTime - serperStartTime,
        request: { query, gl, num: 10, startTime: serperStartTime },
        response: { count: searchResults.length, endTime: serperEndTime }
      });
    } catch (error: any) {
      const serperEndTime = Date.now();
      await logApiUsage({
        user_id,
        search_id,
        provider: 'serper',
        endpoint: 'web_search',
        status: 500,
        ms: serperEndTime - serperStartTime,
        request: { query, gl, num: 10, startTime: serperStartTime },
        response: { error: error.message, endTime: serperEndTime }
      });

      console.error(`LinkedIn discovery error for ${company_name}:`, error);
      return { company: company_name, profiles: [], error: error.message };
    }

    // Use Gemini to extract and structure LinkedIn profile data
    const prompt = `
=======
      // Build comprehensive LinkedIn search query
      const roleQueries = target_roles.map(role => `"${role}"`).join(' OR ');
      const locationPart = [company_city, company_country]
        .filter(Boolean)
        .map(loc => ` "${loc}"`)
        .join('');
      
      // Enhanced LinkedIn search pattern
      const query = `site:linkedin.com/in "${company_name}"${locationPart} (${roleQueries}) (Director OR VP OR "Vice President" OR Manager OR Head OR Chief OR Lead)`;

      console.log(`LinkedIn search for ${company_name} (${company_country}): ${query}`);

      const searchResults = await serperSearch(query, company_country, 10);
      
      // Use Gemini to extract and structure LinkedIn profile data
      const prompt = `
>>>>>>> fddfd1f4
Analyze these LinkedIn search results for ${company_name} and extract decision maker profiles.

Search Results:
${searchResults.map((r:any) => `Title: ${r.title}\nSnippet: ${r.snippet}\nURL: ${r.link}`).join('\n\n')}

Your task:
1. Extract real LinkedIn profiles (ignore company pages, ads, or irrelevant results)
2. For each valid profile, extract:
   - Full name (first and last name)
   - Current job title
   - Company name (must match "${company_name}" or be very similar)
   - LinkedIn profile URL
   - Location if mentioned
   - Department/function (Technology, Sales, Marketing, Operations, Finance, etc.)

Return ONLY a JSON array with this exact structure:
[
  {
    "name": "Full Name",
    "title": "Job Title",
    "company": "Company Name",
    "linkedin": "LinkedIn URL",
    "location": "City, Country",
    "department": "Department"
  }
]

Requirements:
- Only include profiles that are clearly current employees
- Focus on decision-making roles (Directors, VPs, Managers, Heads, Chiefs)
- Ensure names are real person names, not company names
- Maximum 5 profiles per company
- Return empty array if no valid profiles found`;

    const geminiStartTime = Date.now();
    try {
      // @ts-ignore – gemini SDK typing mismatch
      const geminiResponse = await (gemini as any).generateContent({
        contents: [{ role: 'user', parts: [{ text: prompt }] }]
      });
      const geminiEndTime = Date.now();

      const responseText = geminiResponse.response.text();
      console.log(`Gemini LinkedIn extraction response: ${responseText.substring(0, 200)}...`);

      // Parse JSON response using utility
      let profiles = [];
      const parsedProfiles = extractJson(responseText);
      if (!parsedProfiles || !Array.isArray(parsedProfiles)) {
        console.error('Error parsing Gemini response', {
          responseSnippet: responseText.slice(0, 200)
        });
      } else {
        profiles = parsedProfiles;
      }

<<<<<<< HEAD
=======
      // Log API usage for both Serper and Gemini
      await logApiUsage({
        user_id,
        search_id,
        provider: 'serper',
        endpoint: 'web_search',
        status: 200,
        ms: Date.now() - startTime,
        request: { query, gl, country: company_country, num: 10 },
        response: { count: searchResults.length }
      });

>>>>>>> fddfd1f4
      await logApiUsage({
        user_id,
        search_id,
        provider: 'gemini',
        endpoint: 'generateContent',
        status: 200,
<<<<<<< HEAD
        ms: geminiEndTime - geminiStartTime,
        request: { company: company_name, profiles_found: profiles.length, startTime: geminiStartTime },
        response: { extracted_profiles: profiles.length, endTime: geminiEndTime }
=======
        ms: Date.now() - startTime,
        request: { company: company_name, country: company_country, profiles_found: profiles.length },
        response: { extracted_profiles: profiles.length }
>>>>>>> fddfd1f4
      });

      return {
        company: company_name,
        profiles: profiles,
        raw_search_count: searchResults.length
      };
    } catch (error: any) {
      const geminiEndTime = Date.now();
      await logApiUsage({
        user_id,
        search_id,
        provider: 'gemini',
        endpoint: 'generateContent',
        status: 500,
<<<<<<< HEAD
        ms: geminiEndTime - geminiStartTime,
        request: { company: company_name, startTime: geminiStartTime },
        response: { error: error.message, endTime: geminiEndTime }
=======
        ms: Date.now() - startTime,
        request: { company: company_name, country: company_country },
        response: { error: error.message }
>>>>>>> fddfd1f4
      });

      console.error(`Gemini extraction error for ${company_name}:`, error);
      return { company: company_name, profiles: [], error: error.message };
    }
  }
});

// Unused tool for future CSV import functionality, kept for schema reference.

const storeDMsProfilesTool = tool({
  name: 'storeDMsProfiles',
  description: 'Store decision maker profiles from LinkedIn discovery results.',
  parameters: {
    type:'object',
    properties:{ 
      company_profiles: {
        type: 'array',
        items: {
          type: 'object',
          properties: {
            company: { type: 'string' },
            profiles: {
              type: 'array',
              items: {
                type: 'object',
                properties: {
                  name: { type: 'string' },
                  title: { type: 'string' },
                  company: { type: 'string' },
                  linkedin: { type: 'string' },
                  location: { type: 'string' },
                  department: { type: 'string' },
                  persona_id: { type: 'string' }
                },
                required: ['name', 'title', 'company', 'linkedin', 'location', 'persona_id'],
                additionalProperties: false
              }
            }
          },
          required: ['company', 'profiles'],
          additionalProperties: false
        }
      },
      search_id: { type: 'string' },
      user_id: { type: 'string' }
    },
    required: ['company_profiles', 'search_id', 'user_id'],
    additionalProperties: false
  } as const,
  execute: async (input: unknown) => {
    const { company_profiles, search_id, user_id } = input as {
      company_profiles: Array<{
        company: string;
        profiles: Array<{
          name: string;
          title: string;
          company: string;
          linkedin?: string;
          location?: string;
          department?: string;
          persona_id: string;
        }>;
      }>;
      search_id: string;
      user_id: string;
    };
    
    console.log(`Storing DM profiles for search ${search_id}: ${company_profiles.length} companies`);
    
    const allProfiles = company_profiles.flatMap(cp => cp.profiles);
    console.log(`Total profiles to store: ${allProfiles.length}`);
    
    const rows = allProfiles
      .slice(0, 50) // Cap at 50 total DMs
      .map(profile => {
        // Generate email from name and company
        const nameParts = profile.name.toLowerCase().split(' ');
        const firstName = nameParts[0];
        const lastName = nameParts[nameParts.length - 1];
        const companyDomain = profile.company.toLowerCase()
          .replace(/[^a-z0-9]/g, '')
          .replace(/(inc|corp|llc|ltd|company|co)$/, '') + '.com';
        const email = `${firstName}.${lastName}@${companyDomain}`;
        
          return {
            search_id,
            user_id,
            persona_id: profile.persona_id,
            name: profile.name,
            title: profile.title,
            level: inferLevel(profile.title),
            department: profile.department || inferDepartment(profile.title),
            influence: inferInfluence(profile.title),
            company: profile.company,
          location: profile.location || '',
          match_score: 85,
          email: email,
          phone: '', // Will be generated if needed
          linkedin: profile.linkedin || '',
          experience: '',
          communication_preference: '',
          pain_points: [],
          motivations: [],
          decision_factors: [],
          persona_type: 'decision_maker',
          company_context: {},
          personalized_approach: {
            location: profile.location || '',
            department: profile.department || ''
          }
        };
      })
      .filter(dm => dm.name && dm.title); // Only include with valid name and title
    
    console.log(`Inserting ${rows.length} decision makers for search ${search_id}`);
    return await insertDMs(rows);
  }
});

// Helper functions for inferring DM attributes
function inferLevel(title: string): string {
  const t = title.toLowerCase();
  if (t.includes('ceo') || t.includes('president') || t.includes('founder')) return 'executive';
  if (t.includes('cto') || t.includes('cfo') || t.includes('cmo')) return 'executive';
  if (t.includes('vp') || t.includes('vice president')) return 'executive';
  if (t.includes('director') || t.includes('head of')) return 'director';
  if (t.includes('manager') || t.includes('lead')) return 'manager';
  return 'individual';
}

function inferInfluence(title: string): number {
  const level = inferLevel(title);
  switch (level) {
    case 'executive': return 95;
    case 'director': return 80;
    case 'manager': return 65;
    default: return 45;
  }
}

function inferDepartment(title: string): string {
  const t = title.toLowerCase();
  if (t.includes('tech') || t.includes('engineer') || t.includes('dev')) return 'Technology';
  if (t.includes('market') || t.includes('sales')) return 'Sales & Marketing';
  if (t.includes('finance') || t.includes('accounting')) return 'Finance';
  if (t.includes('operation') || t.includes('ops')) return 'Operations';
  if (t.includes('hr') || t.includes('people')) return 'Human Resources';
  return 'General Management';
}

export const DMDiscoveryAgent = new Agent({
  name: 'DMDiscoveryAgent',
  instructions: `
Goal: Discover real decision makers via LinkedIn and map them PRECISELY to the specific DM personas generated earlier.

PRECISION MAPPING PROCESS:
1) Call readCompanies to get business names/locations with complete details
2) Call readDMPersonas to get exact persona definitions including:
   - Specific titles and role patterns
   - Target departments and responsibilities  
   - Decision authority levels
   - Geographic and industry preferences
3) For each company, execute PERSONA-TARGETED LinkedIn discovery:
   - Extract target roles directly from each persona's title and department
   - Call linkedInDiscovery with company + persona-specific role queries
   - Use Gemini AI to analyze profiles and match to specific personas
   - Focus on roles that match persona decision authority and responsibilities
4) INTELLIGENT PERSONA MAPPING:
   - Analyze each discovered profile against all personas
   - Map based on title similarity, department match, and responsibility overlap
   - Consider decision authority level (C-Level, VP, Director, Manager)
   - Account for industry-specific variations in titles
5) Store decision makers with PRECISE persona assignments:
   - Call storeDMsProfiles providing persona_id for each profile
   - Each DM linked to their best-matching persona_id
   - Complete profile information from LinkedIn
   - Detailed reasoning for persona assignment
   - Enhanced contact information and targeting data

PRECISION TARGETING BY SEARCH CONTEXT:
- Customer searches: Find decision makers who would EVALUATE/BUY the product/service
- Supplier searches: Find decision makers who would PROCURE/SOURCE similar offerings
- Match personas based on decision authority for the specific product/service
- Consider local business hierarchies and title variations

ENHANCED QUALITY STANDARDS:
- 100% real LinkedIn profiles with current positions
- Direct mapping to specific persona types
- Focus on decision makers with authority for the search context
- Complete contact information extraction
- Geographic and industry context verification
- 3-7 decision makers per company for comprehensive persona coverage

CRITICAL SUCCESS METRICS:
- Each persona must have mapped decision makers
- Each decision maker must have a justified persona assignment
- All contact information must be complete and actionable
- Geographic targeting must be precise to search criteria
- Generate professional email addresses based on name patterns`,
  tools: [readCompaniesTool, readDMPersonasTool, linkedInDiscoveryTool, storeDMsProfilesTool],
  handoffDescription: 'Discovers real decision makers via advanced LinkedIn search with Gemini AI for profile extraction',
  handoffs: [],
  model: 'gpt-4o-mini'
});

export async function runDMDiscovery(search: {
  id:string; 
  user_id:string; 
  product_service:string; 
  industries:string[]; 
  countries:string[];
  search_type?: string;
}) {
  try {
    await updateSearchProgress(search.id, 70, 'dm_discovery', 'in_progress');
    
    const countries = search.countries.join(', ');
    const industries = search.industries.join(', ');
    const gl = countryToGL(search.countries[0]); // Use first country for GL code
    const msg = `search_id=${search.id} user_id=${search.user_id} 
- product_service=${search.product_service}
- industries=${industries}
- countries=${countries}
- search_type=${search.search_type}
- gl=${gl}

  CRITICAL: Find decision makers for companies across ALL specified countries (${countries}) and ALL specified industries (${industries}) who would be decision makers for "${search.product_service}". Use LinkedIn search targeting senior roles like Directors, VPs, Heads, and Managers in roles relevant to the product/service. Map each decision maker to the appropriate persona_id and include persona_id when storing profiles.`;
    
    console.log(`Starting decision maker discovery for search ${search.id} | Industries: ${industries} | Countries: ${countries} | Product: ${search.product_service}`);
    
    await run(DMDiscoveryAgent, [{ role: 'user', content: msg }]);
    
    await updateSearchProgress(search.id, 85, 'dm_discovery_completed');
    console.log(`Completed decision maker discovery for search ${search.id}`);
  } catch (error) {
    console.error(`Decision maker discovery failed for search ${search.id}:`, error);
    throw error;
  }
}<|MERGE_RESOLUTION|>--- conflicted
+++ resolved
@@ -54,16 +54,16 @@
     additionalProperties: false
   } as const,
   execute: async (input: unknown) => {
-<<<<<<< HEAD
+ 
     const {
       company_name,
       company_city,
-=======
+
     const { 
       company_name,
       company_city,
       company_country,
->>>>>>> fddfd1f4
+ 
       target_roles,
       gl,
       search_id,
@@ -91,7 +91,7 @@
     const serperStartTime = Date.now();
     let searchResults;
     try {
-<<<<<<< HEAD
+
       searchResults = await serperSearch(query, gl, 10);
       const serperEndTime = Date.now();
       await logApiUsage({
@@ -123,7 +123,7 @@
 
     // Use Gemini to extract and structure LinkedIn profile data
     const prompt = `
-=======
+
       // Build comprehensive LinkedIn search query
       const roleQueries = target_roles.map(role => `"${role}"`).join(' OR ');
       const locationPart = [company_city, company_country]
@@ -140,7 +140,7 @@
       
       // Use Gemini to extract and structure LinkedIn profile data
       const prompt = `
->>>>>>> fddfd1f4
+
 Analyze these LinkedIn search results for ${company_name} and extract decision maker profiles.
 
 Search Results:
@@ -197,10 +197,8 @@
         profiles = parsedProfiles;
       }
 
-<<<<<<< HEAD
-=======
       // Log API usage for both Serper and Gemini
-      await logApiUsage({
+     await logApiUsage({
         user_id,
         search_id,
         provider: 'serper',
@@ -211,22 +209,22 @@
         response: { count: searchResults.length }
       });
 
->>>>>>> fddfd1f4
+
       await logApiUsage({
         user_id,
         search_id,
         provider: 'gemini',
         endpoint: 'generateContent',
         status: 200,
-<<<<<<< HEAD
+
         ms: geminiEndTime - geminiStartTime,
         request: { company: company_name, profiles_found: profiles.length, startTime: geminiStartTime },
         response: { extracted_profiles: profiles.length, endTime: geminiEndTime }
-=======
+
         ms: Date.now() - startTime,
         request: { company: company_name, country: company_country, profiles_found: profiles.length },
         response: { extracted_profiles: profiles.length }
->>>>>>> fddfd1f4
+
       });
 
       return {
@@ -242,15 +240,15 @@
         provider: 'gemini',
         endpoint: 'generateContent',
         status: 500,
-<<<<<<< HEAD
+
         ms: geminiEndTime - geminiStartTime,
         request: { company: company_name, startTime: geminiStartTime },
         response: { error: error.message, endTime: geminiEndTime }
-=======
+
         ms: Date.now() - startTime,
         request: { company: company_name, country: company_country },
         response: { error: error.message }
->>>>>>> fddfd1f4
+
       });
 
       console.error(`Gemini extraction error for ${company_name}:`, error);
