import { Agent, tool, run } from '@openai/agents';
import { serperSearch } from '../tools/serper';
import { resolveModel, supa as sharedSupa } from './clients';
import { insertDecisionMakersBasic, logApiUsage } from '../tools/db.write';
import { loadDMPersonas } from '../tools/db.read';
import { mapDMToPersona, retryWithBackoff } from '../tools/util';
import logger from '../lib/logger';
import { mapDecisionMakersToPersonas } from '../tools/persona-mapper';
import { createHash } from 'crypto';

interface Employee {
  name: string;
  title: string;
  company: string;
  linkedin: string;
  email: string | null;
  phone: string | null;
  bio: string;
  location: string;
  business_name?: string;
  enrichment_status?: string;
}

type SerperItem = { link?: string; title?: string; snippet?: string };

// Supabase-backed de-duplication of repeated search queries
const QUERY_LOG_TTL_MS = 30 * 24 * 60 * 60 * 1000; // 30 days
const supa = sharedSupa;

function makeQueryHash(company: string, query: string): string {
  return createHash('sha256').update(`${company}::${query}`.toLowerCase()).digest('hex');
}

async function hasSeen(company: string, query: string): Promise<boolean> {
  const hash = makeQueryHash(company, query);
  const cutoff = new Date(Date.now() - QUERY_LOG_TTL_MS).toISOString();
  try {
    const { data, error } = await supa
      .from('linkedin_query_log')
      .select('id')
      .eq('hash', hash)
      .gte('created_at', cutoff)
      .limit(1)
      .maybeSingle();
    if (error) {
      logger.warn('Failed to check query log', { error: error.message || error });
      return false;
    }
    return Boolean(data);
  } catch (e: any) {
    logger.warn('Failed to check query log', { error: e?.message || e });
    return false;
  }
}

async function markSeen(company: string, query: string): Promise<void> {
  const hash = makeQueryHash(company, query);
  try {
    await supa.from('linkedin_query_log').insert({ hash, company, query }).select('id');
  } catch (e: any) {
    logger.warn('Failed to log query', { error: e?.message || e });
  }
}

async function expireOldQueryLogs(): Promise<void> {
  const cutoff = new Date(Date.now() - QUERY_LOG_TTL_MS).toISOString();
  try {
    await supa.from('linkedin_query_log').delete().lt('created_at', cutoff);
  } catch (e: any) {
    logger.warn('Failed to expire old query logs', { error: e?.message || e });
  }
}

const linkedinSearchTool = tool({
  name: 'linkedinSearch',
  description: 'Search LinkedIn for employees of a specific company.',
  parameters: { 
    type: 'object',
    properties: { 
      company_name: { type: 'string' },
      company_country: { type: 'string' },
      search_id: { type: 'string' },
      user_id: { type: 'string' },
      product_service: { type: 'string' }
    },
    required: ['company_name', 'company_country', 'search_id', 'user_id', 'product_service'],
    additionalProperties: false
  } as const,
  strict: true,
  execute: async (input: unknown) => {
    const { company_name, company_country, search_id, user_id, product_service } = input as {
      company_name: string;
      company_country: string;
      search_id: string;
      user_id: string;
      product_service: string;
    };

    const startTime = Date.now();

    try {
      await expireOldQueryLogs();

      // Single precise search per company to limit API usage
      const personas = await loadDMPersonas(search_id);
      const primaryTitle = (Array.isArray(personas) && personas[0]?.title) ? String(personas[0].title).trim() : 'Head of';
      const ctx = (product_service || '').trim();
      const suffix = ctx ? ` ${ctx}` : '';
      const queries = [`"${company_name}" site:linkedin.com/in/ ${primaryTitle}${suffix}`];

      const allEmployees: Employee[] = [];

      // Cleanup old cached queries (non-blocking)
      const cacheExpiryIso = new Date(Date.now() - 30 * 24 * 60 * 60 * 1000).toISOString();
      void sharedSupa
        .from('linkedin_query_cache')
        .delete()
        .lt('created_at', cacheExpiryIso)
        .catch(() => {});

      // Search for employees in different roles
      for (const query of queries) {
        try {
<<<<<<< HEAD
          // Skip if we've already executed this query recently
          if (await hasSeen(company_name, query)) {
=======
          // Skip if we've already executed this query in-memory
          if (hasSeen(company_name, query)) {
>>>>>>> 3d8f68d3
            continue;
          }

          // Check persistent cache to avoid repeated external calls
          const { data: cached } = await sharedSupa
            .from('linkedin_query_cache')
            .select('search_id')
            .eq('search_id', search_id)
            .eq('company', company_name)
            .eq('query', query)
            .gte('created_at', cacheExpiryIso)
            .maybeSingle();

          if (cached) {
            markSeen(company_name, query);
            continue;
          }

          const result = await serperSearch(query, company_country, 10);
          if (result && result.success && Array.isArray(result.items)) {
            const employees = result.items
              .filter((item: SerperItem) =>
                item.link?.includes('linkedin.com/in/') &&
                // Accept profile hits even if company not in title; keep if title OR snippet contains company
                (
                  item.title?.toLowerCase().includes(company_name.toLowerCase()) ||
                  item.snippet?.toLowerCase().includes(company_name.toLowerCase()) ||
                  true // fallback: keep broad to avoid empty results; later filtering/mapping will help
                )
              )
              .map((item: SerperItem): Employee => ({
                name: extractNameFromLinkedInTitle(item.title || ''),
                title: extractTitleFromLinkedInTitle(item.title || ''),
                company: company_name,
                linkedin: item.link || '',
                email: null,
                phone: null,
                bio: item.snippet || '',
                location: company_country || 'Unknown',
                enrichment_status: 'pending'
              }));

            for (const emp of employees) {
              if (!emp.bio || emp.bio.trim() === '') emp.bio = 'Bio unavailable';
              if (!emp.location) emp.location = 'Unknown';
            }

            // Remove blocking enrichment: do not call fetchContactEnrichment here
            // Store employees immediately with enrichment_status: 'pending'
            allEmployees.push(...employees);
          }

          // Mark this query as seen to prevent future duplicates
<<<<<<< HEAD
          await markSeen(company_name, query);
          
=======
          markSeen(company_name, query);

          // Cache the successful query to reduce future API usage
          try {
            await sharedSupa.from('linkedin_query_cache').insert({
              search_id,
              company: company_name,
              query
            });
          } catch (cacheErr) {
            logger.warn('Failed to cache LinkedIn query', { error: (cacheErr as any)?.message || cacheErr });
          }

>>>>>>> 3d8f68d3
          // Small delay between searches to avoid rate limiting
          const jitter = 300 + Math.floor(Math.random() * 300);
          await new Promise(resolve => setTimeout(resolve, jitter));

          // No hard cap; accept as many as returned from the single search
        } catch (searchError) {
          logger.warn('LinkedIn search failed', { query, error: (searchError as any)?.message || searchError });
        }
      }
      
      const endTime = Date.now();
      
      // Log API usage
      try {
        await logApiUsage({
          user_id,
          search_id,
          provider: 'serper',
          endpoint: 'linkedin_search',
          status: 200,
          ms: endTime - startTime,
          request: { company_name, company_country, queries: queries.length },
          response: { employees_found: allEmployees.length }
        });
      } catch (logError) {
        logger.warn('Failed to log LinkedIn search usage', { error: (logError as any)?.message || logError });
      }
      
      // Remove duplicates based on LinkedIn URL
      const uniqueEmployees = allEmployees.filter((employee, index, self) => 
        index === self.findIndex(e => e.linkedin === employee.linkedin)
      );
      
       return { employees: uniqueEmployees.slice(0, 10) }; // Limit to 10 per company
      
      } catch (error) {
      const endTime = Date.now();
      
      // Log error
      try {
        await logApiUsage({
          user_id,
          search_id,
          provider: 'serper',
          endpoint: 'linkedin_search',
          status: 500,
          ms: endTime - startTime,
          request: { company_name, company_country },
          response: { error: (error as any)?.message || String(error) }
        });
      } catch (logError: any) {
        logger.warn('Failed to log LinkedIn search error', { error: (logError as any)?.message || logError });
      }
      
      throw error;
    }
  }
});

// --- Helper: Validate Decision Maker completeness ---
function isValidDecisionMaker(dm: any): boolean {
  const isNonEmptyString = (v: any) => typeof v === 'string' && v.trim() && !['unknown', 'n/a', 'default', 'none'].includes(v.trim().toLowerCase());
  try {
    if (!isNonEmptyString(dm.name)) return false;
    if (!isNonEmptyString(dm.title)) return false;
    if (!isNonEmptyString(dm.level)) return false;
    if (!isNonEmptyString(dm.department)) return false;
    if (!isNonEmptyString(dm.company)) return false;
    if (!isNonEmptyString(dm.location)) return false;
    if (!isNonEmptyString(dm.persona_type)) return false;
    if (!isNonEmptyString(dm.linkedin)) return false;
    if (typeof dm.influence !== 'number' || dm.influence < 0) return false;
    if (!isNonEmptyString(dm.search_id)) return false;
    if (!isNonEmptyString(dm.user_id)) return false;
    if (!isNonEmptyString(dm.business_id)) return false;
    // persona_id can be null initially; it will be mapped later when personas are ready
    // Optional: email, phone, experience, communication_preference, pain_points, motivations, decision_factors, company_context, personalized_approach, enrichment, match_score, enrichment_status, created_at
    return true;
  } catch {
    return false;
  }
}

const storeDMsTool = tool({
  name: 'storeDecisionMakers',
  description: 'Store decision makers with smart persona mapping.',
  parameters: {
    type: 'object',
    properties: {
      search_id: { type: 'string' },
      user_id: { type: 'string' },
      business_id: { type: 'string' },
      employees: {
        type: 'array',
        items: {
          type: 'object',
          properties: {
            name: { type: 'string' },
            title: { type: 'string' },
            company: { type: 'string' },
            linkedin: { type: 'string' },
            email: { type: ['string', 'null'] },
            phone: { type: ['string', 'null'] },
            bio: { type: 'string' },
            location: { type: 'string' }
          },
          required: ['name', 'title', 'company', 'linkedin', 'email', 'phone', 'bio', 'location'],
          additionalProperties: false
        }
      }
    },
    required: ['search_id', 'user_id', 'business_id', 'employees'],
    additionalProperties: false
  } as const,
  strict: true,
  execute: async (input: unknown) => {
    const { search_id, user_id, business_id, employees } = input as {
      search_id: string;
      user_id: string;
      business_id: string;
      employees: Employee[]
    };

    // Defensive: ensure every employee has a location
    const employeesWithLocation: Employee[] = employees.map((emp) => ({
      ...emp,
      location: emp.location || 'Unknown'
    }));

    // Load DM personas for smart mapping
    const dmPersonas = await loadDMPersonas(search_id);

    // Map and extend each employee to full DecisionMaker structure
    const rows = employeesWithLocation.map((emp) => {
      // 🎯 SMART PERSONA MAPPING: Match employee to most relevant persona
    const mappedPersona = mapDMToPersona(emp as any, dmPersonas as any) as any;
      // Defensive: ensure company is always set
      let company = emp.company;
      if (!company || typeof company !== 'string' || !company.trim()) {
        company = emp.business_name || 'Unknown Company';
      }
      // Infer missing fields as needed
      const level = mappedPersona?.demographics?.level || 'manager';
      const department = mappedPersona?.demographics?.department || 'General';
      const influence = mappedPersona?.influence || 50;
      const persona_type = mappedPersona?.title || 'decision_maker';
      const match_score = mappedPersona?.match_score || 80;
      const experience = mappedPersona?.demographics?.experience || '';
      const communication_preference = mappedPersona?.behaviors?.communicationStyle || '';
      const pain_points = mappedPersona?.characteristics?.painPoints || [];
      const motivations = mappedPersona?.characteristics?.motivations || [];
      const decision_factors = mappedPersona?.characteristics?.decisionFactors || [];
      const company_context = {};
      const personalized_approach = {};
      const enrichment = {};
      const created_at = new Date().toISOString();
      return {
        id: undefined, // Let DB autogen or set if needed
        search_id,
        user_id,
        persona_id: mappedPersona?.id || null,
        name: emp.name,
        title: emp.title,
        level,
        influence,
        department,
        company,
        location: emp.location || '',
        email: emp.email || '',
        phone: emp.phone || '',
        linkedin: emp.linkedin,
        experience,
        communication_preference,
        pain_points,
        motivations,
        decision_factors,
        persona_type,
        company_context,
        personalized_approach,
        created_at,
        match_score,
        enrichment_status: emp.enrichment_status || 'pending',
        enrichment,
        business_id
      };
    });

    // Strict validation: reject any incomplete employee
    const validRows = rows.filter(isValidDecisionMaker);
    if (validRows.length !== rows.length) {
      throw new Error('One or more decision makers are missing required fields or contain placeholders.');
    }

  logger.info('Storing decision makers with persona mapping', { count: validRows.length, business_id });
    const inserted = await insertDecisionMakersBasic(validRows);

    // Deduplicate and harden enrichment trigger in storeDMsTool: Only trigger enrichment once, always catch errors, and never block DM storage on enrichment. Add comments for clarity.
    let enrichUrl = '/.netlify/functions/enrich-decision-makers';
    if (typeof process !== 'undefined' && process.env && (process.env.URL || process.env.DEPLOY_URL)) {
      enrichUrl = `${process.env.URL || process.env.DEPLOY_URL}/.netlify/functions/enrich-decision-makers`;
    } else if (typeof window !== 'undefined' && window.location) {
      enrichUrl = `${window.location.origin}/.netlify/functions/enrich-decision-makers`;
    }
    // Schedule follow-up persona assignment for any unmapped DMs
    if (rows.some(r => !r.persona_id)) {
      setTimeout(() => {
        waitForPersonas(search_id)
          .then(() => mapDecisionMakersToPersonas(search_id))
          .catch(err => logger.warn('Deferred DM persona mapping failed', { error: (err as any)?.message || err }));
      }, 10000);
    }

    try {
      // Trigger backend enrichment via Netlify function without blocking
      let attempts = 0;
      void retryWithBackoff(async () => {
        attempts++;
        return fetch(enrichUrl, {
          method: 'POST',
          headers: { 'Content-Type': 'application/json' },
          body: JSON.stringify({ search_id })
        });
      }, 2)
        .then(() => logger.debug('Triggered enrichment', { attempts }))
        .catch(err => {
          logger.warn('Failed to trigger enrichment', { attempts, error: (err as any)?.message || err });
        });
    } catch (err) {
      logger.warn('Failed to trigger enrichment', { error: (err as any)?.message || err });
    }

    return inserted;
  }
});

export const DMDiscoveryIndividualAgent = new Agent({
  name: 'DMDiscoveryIndividualAgent',
  instructions: `
You are a decision maker discovery agent that processes ONE business at a time for instant results.

MISSION: Find LinkedIn employees for a specific company immediately when the company is discovered.

PROCESS:
1. Extract company details from the user message
2. Search LinkedIn for employees using multiple role-based queries
3. Store decision makers with SMART PERSONA MAPPING

LINKEDIN SEARCH STRATEGY:
- Search for: CEO, CTO, CMO, CFO, VP, Directors, Managers
- Use site:linkedin.com/in/ to find profiles
- Include company name in quotes for accuracy
- Extract names, titles, and LinkedIn URLs

SMART PERSONA MAPPING:
- Match each employee to the most relevant DM persona based on:
  - Job title keywords (CEO→C-Level, Manager→Middle Management)
  - Department alignment (CTO→Technical, CMO→Marketing)
  - Seniority level (VP→Senior, Director→Mid-Level)

CONTACT GENERATION:
- Generate professional email: firstname.lastname@company.com
- Mark for enrichment to get real phone numbers
- Capture LinkedIn bio for context

Be fast and accurate - users see results immediately!
`,
  tools: [linkedinSearchTool, storeDMsTool],
  model: resolveModel('light')
});

export async function runDMDiscoveryForBusiness(params: {
  search_id: string;
  user_id: string;
  business_id: string;
  business_name: string;
  company_country: string;
  industry: string;
  product_service?: string;
}) {
  // Wait for DM personas with shorter timeout, proceed anyway if not ready
  // Wait less but proceed; mapping to DM personas will happen after persona generation completes
  const personas = await waitForPersonas(params.search_id, 20000, 2000); // 20s timeout
  if (personas.length === 0) {
  logger.warn('Proceeding with DM discovery without personas', { business_name: params.business_name });
  }

  const message = `Find LinkedIn employees for this company immediately:

Company: ${params.business_name}
Country: ${params.company_country}
Industry: ${params.industry}
Product/Service Context: ${params.product_service || 'Not specified'}
Business ID: ${params.business_id}
Search ID: ${params.search_id}
User ID: ${params.user_id}

Search LinkedIn for executives and decision makers who would be involved in purchasing/using "${params.product_service || 'business solutions'}". Focus on relevant departments and roles that would influence buying decisions for this type of product/service. Store them with smart persona mapping.`;

  // Retry on OpenAI 429 rate limits with backoff
  const MAX_ATTEMPTS = 3;
  let attempt = 0;
  let lastError: any;
  while (attempt < MAX_ATTEMPTS) {
    try {
      const result = await run(DMDiscoveryIndividualAgent, message);
      // Post-run guard: if no DMs were inserted for this business, run deterministic fallback
      const dmCount = await countDMsForBusiness(params.search_id, params.business_id);
      if (dmCount === 0) {
        logger.warn('No DMs stored by agent; running deterministic fallback', { business_id: params.business_id });
        await runDeterministicDMDiscovery(params);
      }
      // Do not attempt persona mapping here; a separate mapping step will run after personas are generated
      return result;
    } catch (err: any) {
      lastError = err;
      const msg = (err && (err.message || err.toString())) || '';
      if (msg.includes('Rate limit') || msg.includes('429')) {
        const delayMs = 3000 * (attempt + 1);
        await new Promise(r => setTimeout(r, delayMs));
        attempt += 1;
        continue;
      }
      throw err;
    }
  }
  // If agent flow did not throw but also did not store, run deterministic fallback
  // Fallback: run direct Serper queries and store results immediately
  try {
    await runDeterministicDMDiscovery(params);
    return { success: true, fallback: true } as any;
  } catch (e) {
    throw lastError || e;
  }
}

// Polls until DM personas exist or a timeout is reached
async function waitForPersonas(search_id: string, timeoutMs = 60000, delayMs = 2000) {
  const start = Date.now();
  while (Date.now() - start < timeoutMs) {
    const personas = await loadDMPersonas(search_id);
    if (personas && personas.length > 0) {
  logger.info('Found DM personas', { count: personas.length, search_id });
      return personas;
    }
    await new Promise(resolve => setTimeout(resolve, delayMs));
  }
  logger.warn('DM personas not ready after timeout, proceeding', { search_id, timeout_s: Math.round(timeoutMs / 1000) });
  return [];
}

// Helper functions
function extractNameFromLinkedInTitle(title: string): string {
  // Extract name from LinkedIn title like "John Smith - CEO at Company"
  const match = title.match(/^([^-|]+)(?:\s*[-|]\s*)/);
  return match ? match[1].trim() : title.split(' ').slice(0, 2).join(' ');
}

function extractTitleFromLinkedInTitle(title: string): string {
  // Extract title from LinkedIn title
  const match = title.match(/[-|]\s*([^-|]+?)(?:\s+at\s+|\s*$)/);
  return match ? match[1].trim() : 'Professional';
}

// --- Deterministic fallback discovery and storage ---
async function runDeterministicDMDiscovery(params: {
  search_id: string;
  user_id: string;
  business_id: string;
  business_name: string;
  company_country: string;
  industry: string;
  product_service?: string;
}) {
  const { search_id, user_id, business_id, business_name, company_country, product_service } = params;
  const personas = await loadDMPersonas(search_id);
      const titles = Array.isArray(personas)
        ? personas.slice(0, 3).map((p: any) => String(p.title || '').trim()).filter(Boolean)
        : [];
      const baseTitles = titles.length ? titles : ['Head of', 'Director', 'VP'];
  const suffix = (product_service || '').trim();
  const queries = baseTitles.map(t => `"${business_name}" site:linkedin.com/in/ ${t}${suffix ? ` ${suffix}` : ''}`);

  // Load existing LinkedIns to avoid duplicates
  const existing = await getExistingLinkedins(search_id, business_id);
  const allEmployees: Employee[] = [];
  for (const q of queries) {
    const r = await serperSearch(q, company_country, 10);
    if (r && r.success && Array.isArray(r.items)) {
      const emps = r.items
        .filter((item: SerperItem) => item.link?.includes('linkedin.com/in/'))
        .map((item: SerperItem): Employee => ({
          name: extractNameFromLinkedInTitle(item.title || ''),
          title: extractTitleFromLinkedInTitle(item.title || ''),
          company: business_name,
          linkedin: item.link!,
          email: null,
          phone: null,
          bio: item.snippet || '',
          location: company_country || 'Unknown',
          enrichment_status: 'pending'
        }));
      for (const emp of emps) {
        if (!existing.has(emp.linkedin)) allEmployees.push(emp);
      }
    }
    // light delay
    await new Promise(r => setTimeout(r, 200));
  }

  if (allEmployees.length === 0) {
    // Secondary broadening: generic title + country queries to catch more profiles
    const genericQueries = baseTitles.map(t => `site:linkedin.com/in/ ${t}${suffix ? ` ${suffix}` : ''} ${company_country}`);
    for (const q of genericQueries) {
      const r = await serperSearch(q, company_country, 10);
      if (r && r.success && Array.isArray(r.items)) {
        const emps = r.items
          .filter((item: SerperItem) => item.link?.includes('linkedin.com/in/'))
          .map((item: SerperItem): Employee => ({
            name: extractNameFromLinkedInTitle(item.title || ''),
            title: extractTitleFromLinkedInTitle(item.title || ''),
            company: business_name,
            linkedin: item.link!,
            email: null,
            phone: null,
            bio: item.snippet || '',
            location: company_country || 'Unknown',
            enrichment_status: 'pending'
          }));
        for (const emp of emps) {
          if (!existing.has(emp.linkedin)) allEmployees.push(emp);
        }
      }
      await new Promise(r => setTimeout(r, 150));
      if (allEmployees.length >= 5) break; // cap
    }
    if (allEmployees.length === 0) return;
  }
  
  // If company-specific queries yielded nothing, broaden to generic title + country
  if (allEmployees.length === 0) {
    const genericQueries = baseTitles.map(t => `site:linkedin.com/in/ ${t}${suffix ? ` ${suffix}` : ''} ${company_country}`);
    for (const q of genericQueries) {
      const r = await serperSearch(q, company_country, 10);
      if (r && r.success && Array.isArray(r.items)) {
        const emps = r.items
          .filter((item: SerperItem) => item.link?.includes('linkedin.com/in/'))
          .map((item: SerperItem): Employee => ({
            name: extractNameFromLinkedInTitle(item.title || ''),
            title: extractTitleFromLinkedInTitle(item.title || ''),
            company: business_name,
            linkedin: item.link!,
            email: null,
            phone: null,
            bio: item.snippet || '',
            location: company_country || 'Unknown',
            enrichment_status: 'pending'
          }));
        for (const emp of emps) {
          if (!existing.has(emp.linkedin)) allEmployees.push(emp);
        }
      }
      await new Promise(r => setTimeout(r, 150));
      if (allEmployees.length >= 5) break; // cap
    }
  }

  // Map and store
  const dmPersonas = await loadDMPersonas(search_id);
  const rows = allEmployees.map((emp) => {
    const mappedPersona: any = mapDMToPersona(emp as any, dmPersonas as any);
    const company = emp.company || business_name || 'Unknown Company';
    const level = mappedPersona?.demographics?.level || 'manager';
    const department = mappedPersona?.demographics?.department || 'General';
    const influence = mappedPersona?.influence || 50;
    const persona_type = mappedPersona?.title || 'decision_maker';
    const experience = mappedPersona?.demographics?.experience || '';
    const communication_preference = mappedPersona?.behaviors?.communicationStyle || '';
    const pain_points = mappedPersona?.characteristics?.painPoints || [];
    const motivations = mappedPersona?.characteristics?.motivations || [];
    const decision_factors = mappedPersona?.characteristics?.decisionFactors || [];
    const created_at = new Date().toISOString();
    return {
      id: undefined,
      search_id,
      user_id,
      persona_id: (mappedPersona && (mappedPersona as any).id) ? (mappedPersona as any).id : null,
      name: emp.name,
      title: emp.title,
      level,
      influence,
      department,
      company,
      location: emp.location || '',
      email: emp.email || '',
      phone: emp.phone || '',
      linkedin: emp.linkedin,
      experience,
      communication_preference,
      pain_points,
      motivations,
      decision_factors,
      persona_type,
      company_context: {},
      personalized_approach: {},
      created_at,
      match_score: 80,
      enrichment_status: emp.enrichment_status || 'pending',
      enrichment: {},
      business_id
    };
  });
  if (rows.length > 0) {
    await insertDecisionMakersBasic(rows as any);
  }
}

async function getExistingLinkedins(search_id: string, business_id: string): Promise<Set<string>> {
  try {
    const { data, error } = await sharedSupa
      .from('decision_makers')
      .select('linkedin')
      .eq('search_id', search_id)
      .eq('business_id', business_id);
    if (error) return new Set();
    const set = new Set<string>();
    (data || []).forEach((d: any) => { if (d.linkedin) set.add(d.linkedin); });
    return set;
  } catch {
    return new Set();
  }
}

async function countDMsForBusiness(search_id: string, business_id: string): Promise<number> {
  try {
    const { count, error } = await sharedSupa
      .from('decision_makers')
      .select('id', { count: 'exact', head: true })
      .eq('search_id', search_id)
      .eq('business_id', business_id);
    if (error) return 0;
    return count || 0;
  } catch {
    return 0;
  }
}<|MERGE_RESOLUTION|>--- conflicted
+++ resolved
@@ -121,13 +121,11 @@
       // Search for employees in different roles
       for (const query of queries) {
         try {
-<<<<<<< HEAD
           // Skip if we've already executed this query recently
           if (await hasSeen(company_name, query)) {
-=======
+
           // Skip if we've already executed this query in-memory
           if (hasSeen(company_name, query)) {
->>>>>>> 3d8f68d3
             continue;
           }
 
@@ -181,10 +179,10 @@
           }
 
           // Mark this query as seen to prevent future duplicates
-<<<<<<< HEAD
+
           await markSeen(company_name, query);
           
-=======
+
           markSeen(company_name, query);
 
           // Cache the successful query to reduce future API usage
@@ -198,7 +196,7 @@
             logger.warn('Failed to cache LinkedIn query', { error: (cacheErr as any)?.message || cacheErr });
           }
 
->>>>>>> 3d8f68d3
+
           // Small delay between searches to avoid rate limiting
           const jitter = 300 + Math.floor(Math.random() * 300);
           await new Promise(resolve => setTimeout(resolve, jitter));
