import { createClient } from '@supabase/supabase-js';
import logger from '../lib/logger';
import { randomUUID } from 'crypto';
import { MarketInsightsInsertSchema } from '../lib/marketInsightsSchema';

// Create a memoized client for Netlify functions/server usage only
let _supaWrite: ReturnType<typeof createClient> | null = null;
const getSupabaseClient = () => {
  if (typeof window !== 'undefined') {
    throw new Error('db.write.ts must not be imported/used in the browser');
  }
  if (_supaWrite) return _supaWrite;
  const SUPABASE_URL = process.env.SUPABASE_URL || process.env.VITE_SUPABASE_URL;
  const SUPABASE_SERVICE_ROLE_KEY = process.env.SUPABASE_SERVICE_ROLE_KEY || process.env.VITE_SUPABASE_SERVICE_ROLE_KEY;
  if (!SUPABASE_URL) throw new Error('supabaseUrl is required. Set SUPABASE_URL or VITE_SUPABASE_URL');
  if (!SUPABASE_SERVICE_ROLE_KEY) throw new Error('supabaseKey is required. Set SUPABASE_SERVICE_ROLE_KEY or VITE_SUPABASE_SERVICE_ROLE_KEY');
  _supaWrite = createClient(
    SUPABASE_URL,
    SUPABASE_SERVICE_ROLE_KEY,
    {
      auth: {
        autoRefreshToken: false,
        persistSession: false
      }
    }
  );
  return _supaWrite;
};

// --- Totals helpers ---
async function countBySearch(table: string, search_id: string): Promise<number> {
  const supa = getSupabaseClient();
  const { count, error } = await supa
    .from(table)
    .select('id', { count: 'exact', head: true })
    .eq('search_id', search_id);
  if (error) throw error;
  return count || 0;
}

export async function updateSearchTotals(search_id: string): Promise<void> {
  const supa = getSupabaseClient();
  const [businessPersonas, dmPersonas, businesses, decisionMakers, marketInsights] = await Promise.all([
    countBySearch('business_personas', search_id),
    countBySearch('decision_maker_personas', search_id),
    countBySearch('businesses', search_id),
    countBySearch('decision_makers', search_id),
    countBySearch('market_insights', search_id),
  ]);

  const totals = {
    business_personas: businessPersonas,
    dm_personas: dmPersonas,
    businesses,
    decision_makers: decisionMakers,
    market_insights: marketInsights,
  } as const;

  const { error } = await supa
    .from('user_searches')
    .update({ totals, updated_at: new Date().toISOString() })
    .eq('id', search_id);
  if (error) throw error;
}

export const insertBusinessPersonas = async (rows: any[]) => {
  const supa = getSupabaseClient();
  const { data, error } = await supa.from('business_personas').insert(rows).select('*');
  if (error) throw error;
  const search_id = rows?.[0]?.search_id as string | undefined;
  if (search_id) {
    try { await updateSearchTotals(search_id); } catch (e: any) { logger.warn('updateSearchTotals failed', { error: e?.message || e }); }
  }
  return data!;
};

export const insertPersonaCache = async (cache_key: string, personas: any[]) => {
  const supa = getSupabaseClient();
  const { error } = await supa
    .from('persona_cache')
    .upsert({ cache_key, personas })
    .select('cache_key');
  if (error) throw error;
};

// Patch insertBusinesses to guarantee returned objects always include country and industry
// Add a type/interface for the business row for type safety
// If Supabase omits these fields, explicitly add them from the input rows before returning
// Stronger typing for business insert and return rows
type BusinessInsertRow = {
  search_id: string;
  user_id: string;
  name: string;
  industry: string;
  country: string;
  address?: string;
  city?: string;
  phone?: string;
  website?: string;
  rating?: number | null;
  size?: string;
  revenue?: string;
  description?: string;
  match_score?: number;
  persona_id?: string | null;
  persona_type?: string;
  relevant_departments?: string[];
  key_products?: string[];
  recent_activity?: string[];
};

export const insertBusinesses = async (rows: BusinessInsertRow[]) => {
  const supa = getSupabaseClient();
  const { data, error } = await supa.from('businesses').insert(rows).select('*');
  if (error) throw error; 
  const search_id = rows?.[0]?.search_id as string | undefined;
  if (search_id) {
    try { await updateSearchTotals(search_id); } catch (e: any) { logger.warn('updateSearchTotals failed', { error: e?.message || e }); }
  }
  // Ensure returned objects include mandatory fields promised by callers
  const ensured = (data || []).map((ret, idx) => {
    const src = rows[idx] || rows[0];
    return {
      ...ret,
      country: ret.country ?? src.country,
      industry: ret.industry ?? src.industry,
    };
  });
  return ensured as typeof data;
};

export const insertDMPersonas = async (rows: any[]) => {
  const supa = getSupabaseClient();
  const { data, error } = await supa.from('decision_maker_personas').insert(rows).select('id,title,rank');
  if (error) throw error; 
  const search_id = rows?.[0]?.search_id as string | undefined;
  if (search_id) {
    try { await updateSearchTotals(search_id); } catch (e: any) { logger.warn('updateSearchTotals failed', { error: e?.message || e }); }
  }
  return data!;
};

// Insert basic DM data with enrichment_status = 'pending'
export const insertDecisionMakersBasic = async (rows: any[]) => {
  const basicRows = rows.map(row => ({
    ...row,
    // Ensure id is present to avoid NOT NULL constraint violations on some schemas
    id: row.id || randomUUID(),
    linkedin: String(row.linkedin || ''),
    enrichment_status: 'pending' as const,
    enrichment: row.enrichment ?? null
  }));
  
  const supa = getSupabaseClient();
  const { data, error } = await supa.from('decision_makers').insert(basicRows).select('id,name,company,title,linkedin');
  if (error) throw error; 
  const search_id = basicRows?.[0]?.search_id as string | undefined;
  if (search_id) {
    try { await updateSearchTotals(search_id); } catch (e: any) { logger.warn('updateSearchTotals failed', { error: e?.message || e }); }
  }
  return data!;
};

// Update enrichment data for a specific decision maker - moved to end of file

type InsightSource = {
  title?: string;
  url: string;
  date?: string;
  [key: string]: any;
};

export const insertMarketInsights = async (row: {
  search_id: string;
  user_id: string;
  tam_data: any;
  sam_data: any;
  som_data: any;
  competitor_data: any[];
  trends: any[];
  opportunities: any;
  sources?: InsightSource[];
  analysis_summary?: string;
  research_methodology?: string;
}) => {
  const parsed = MarketInsightsInsertSchema.safeParse(row);
  if (!parsed.success) {
    logger.error('Invalid market insights payload', { error: parsed.error });
    throw new Error('Invalid market insights payload');
  }
  const supa = getSupabaseClient();
<<<<<<< HEAD
  const { data, error } = await supa.from('market_insights').insert(parsed.data).select('id').single();
=======
  const sources = (row.sources || []).map((s: any) => {
    if (typeof s === 'string') return { title: s, url: s } as InsightSource;
    return { title: s.title ?? s.url, url: s.url, date: s.date, ...s } as InsightSource;
  });
  const { data, error } = await supa.from('market_insights').insert({ ...row, sources }).select('id').single();
>>>>>>> 174f1649
  if (error) throw error;
  try { await updateSearchTotals(row.search_id); } catch (e: any) { logger.warn('updateSearchTotals failed', { error: e?.message || e }); }
  return data!;
};

export async function mergeAgentMetadata(search_id: string, metadata: Record<string, any>): Promise<void> {
  const supa = getSupabaseClient();
  const { data, error } = await supa
    .from('user_searches')
    .select('agent_metadata')
    .eq('id', search_id)
    .single();
  if (error) throw error;
  const current = data?.agent_metadata || {};
  const merged = { ...current, ...metadata };
  const { error: updateError } = await supa
    .from('user_searches')
    .update({ agent_metadata: merged, updated_at: new Date().toISOString() })
    .eq('id', search_id);
  if (updateError) throw updateError;
}

// enforce allowed phases (must match DB CHECK constraint on user_searches.phase)
const AllowedPhasesList = [
  'starting',
  'business_discovery',
  'business_personas',
  'dm_personas',
  'decision_makers',
  'market_research',
  'completed',
  'failed',
] as const;
type Phase = typeof AllowedPhasesList[number];
const AllowedPhases = new Set<string>(AllowedPhasesList as unknown as string[]);

// Normalize old labels used in code
function normalizePhase(p: string): Phase {
  switch (p) {
    case 'created': return 'starting';
    case 'in_progress': return 'starting';
    case 'initializing': return 'starting';
    case 'parallel_processing': return 'business_discovery';
    case 'starting_discovery': return 'business_discovery';
    case 'businesses': return 'business_discovery';
    case 'business_discovery_completed': return 'business_discovery';
    case 'personas': return 'business_personas';
    case 'business_personas_completed': return 'business_personas';
    case 'dm_personas_completed': return 'dm_personas';
    case 'market_insights': return 'market_research';
    default:
      return (AllowedPhases.has(p) ? (p as Phase) : 'starting');
  }
}

export async function updateSearchProgress(
  search_id: string,
  progress_pct: number,
  phase: string,
  status = 'in_progress',
  status_detail?: Record<string, 'done' | 'failed'>
) {
  const normPhase = normalizePhase(phase);
  const supa = getSupabaseClient();
  // Monotonic progress: never decrease percentage; do not regress phase order
  const { data: current } = await supa
    .from('user_searches')
    .select('progress_pct, phase')
    .eq('id', search_id)
    .single();
  let nextPct = progress_pct;
  let nextPhase = normPhase;
  if (current) {
    nextPct = Math.max(Number(current.progress_pct || 0), progress_pct);
    // Preserve later phase if already advanced
    const order = ['starting','business_personas','dm_personas','business_discovery','decision_makers','market_research','completed','failed'];
    const curIdx = order.indexOf(normalizePhase(current.phase || 'starting'));
    const newIdx = order.indexOf(normPhase);
    if (curIdx > -1 && newIdx > -1 && curIdx > newIdx) {
      nextPhase = normalizePhase(current.phase || 'starting');
    }
  }
  const updateData: Record<string, any> = {
    progress_pct: nextPct,
    phase: nextPhase,
    status, // status column is independent of check constraint
    updated_at: new Date().toISOString(),
  };
  if (status_detail) updateData.status_detail = status_detail;

  const { error } = await supa
    .from('user_searches')
    .update(updateData)
    .eq('id', search_id);

  if (error) throw error;
}

export const markSearchCompleted = async (search_id: string) => {
  const supa = getSupabaseClient();
  const { error } = await supa
    .from('user_searches')
    .update({ 
      status: 'completed', 
      progress_pct: 100, 
      phase: 'completed',
      updated_at: new Date().toISOString() 
    })
    .eq('id', search_id);
    
  if (error) throw error;
};

// API Usage Logging
export const logApiUsage = async (params: {
  user_id: string;
  search_id?: string;
  provider: 'serper' | 'deepseek' | 'gemini' | 'openai';
  endpoint?: string;
  status?: number;
  ms?: number;
  tokens?: number;
  cost_usd?: number;
  request?: any;
  response?: any;
}) => {
  try {
    const supa = getSupabaseClient();
    const isValidUuid = (v: any) => typeof v === 'string' && /^[0-9a-f]{8}-[0-9a-f]{4}-[1-5][0-9a-f]{3}-[89ab][0-9a-f]{3}-[0-9a-f]{12}$/i.test(v);
    const safeUserId = isValidUuid(params.user_id) ? params.user_id : null;
    const allowedProvider = (p: any) => (p === 'serper' || p === 'deepseek' || p === 'gemini' || p === 'openai') ? p : 'openai';
    const { error } = await supa
      .from('api_usage_logs')
      .insert({
        // If user_id invalid or not present (e.g., local/dev), log with null to avoid FK errors
        user_id: safeUserId,
        search_id: params.search_id || null,
        provider: allowedProvider(params.provider),
        endpoint: params.endpoint || null,
        status: params.status || 200,
        ms: params.ms || 0,
        tokens: params.tokens || 0,
        cost_usd: params.cost_usd || 0,
        request: params.request || {},
        response: params.response || {}
      });
    
    if (error) {
      // If FK error, retry once with null user_id to avoid breaking the flow
      if ((error as any)?.code === '23503') {
        try {
          await supa.from('api_usage_logs').insert({
            user_id: null,
            search_id: params.search_id || null,
            provider: params.provider,
            endpoint: params.endpoint || null,
            status: params.status || 200,
            ms: params.ms || 0,
            tokens: params.tokens || 0,
            cost_usd: params.cost_usd || 0,
            request: params.request || {},
            response: params.response || {}
          });
        } catch (e: any) {
          logger.error('Failed to log API usage after FK retry', { error: e?.message || e });
        }
      } else {
        logger.error('Failed to log API usage', { error });
      }
      // Don't throw - API logging shouldn't break the main flow
    }
  } catch (error: any) {
    logger.error('Failed to log API usage', { error: error?.message || error });
    // Don't throw - API logging shouldn't break the main flow
  }
};

export const updateDecisionMakerEnrichment = async (dmId: string, enrichmentData: {
  email?: string;
  phone?: string;
  enrichment_status?: string;
  enrichment_confidence?: number;
  enrichment_sources?: string[];
  enrichment_error?: string;
}) => {
  const supa = getSupabaseClient();
  const { data, error } = await supa
    .from('decision_makers')
    .update({
      ...enrichmentData
    })
    .eq('id', dmId)
    .select('id,name,email,phone');
  
  if (error) throw error;
  return data;
};<|MERGE_RESOLUTION|>--- conflicted
+++ resolved
@@ -189,15 +189,14 @@
     throw new Error('Invalid market insights payload');
   }
   const supa = getSupabaseClient();
-<<<<<<< HEAD
+
   const { data, error } = await supa.from('market_insights').insert(parsed.data).select('id').single();
-=======
+
   const sources = (row.sources || []).map((s: any) => {
     if (typeof s === 'string') return { title: s, url: s } as InsightSource;
     return { title: s.title ?? s.url, url: s.url, date: s.date, ...s } as InsightSource;
   });
   const { data, error } = await supa.from('market_insights').insert({ ...row, sources }).select('id').single();
->>>>>>> 174f1649
   if (error) throw error;
   try { await updateSearchTotals(row.search_id); } catch (e: any) { logger.warn('updateSearchTotals failed', { error: e?.message || e }); }
   return data!;
