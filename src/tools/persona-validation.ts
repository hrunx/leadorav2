--- conflicted
+++ resolved
@@ -137,7 +137,6 @@
       return 0;
     };
   if (type === 'business') {
-<<<<<<< HEAD
     const firstIndustry = Array.isArray((ctx as any)?.industries) && (ctx as any).industries.length
       ? String((ctx as any).industries[0])
       : 'General';
@@ -150,7 +149,7 @@
       companySize: cleanText(p?.demographics?.companySize),
       geography: cleanText(p?.demographics?.geography) || firstCountry,
       revenue: cleanText(p?.demographics?.revenue)
-=======
+
     const firstIndustry = Array.isArray((ctx as any)?.industries) && (ctx as any).industries.length ? String((ctx as any).industries[0]) : '';
     const firstCountry = Array.isArray((ctx as any)?.countries) && (ctx as any).countries.length ? String((ctx as any).countries[0]) : '';
     const title = cleanText(p?.title);
@@ -159,7 +158,6 @@
       companySize: cleanText(p?.demographics?.companySize) || '',
       geography: cleanText(p?.demographics?.geography) || firstCountry,
       revenue: cleanText(p?.demographics?.revenue) || ''
->>>>>>> ef60e78b
     };
     const characteristics = {
       painPoints: coerceStringArray(p?.characteristics?.painPoints),
@@ -174,7 +172,6 @@
       preferredChannels: coerceStringArray(p?.behaviors?.preferredChannels)
     };
     const market_potential = {
-<<<<<<< HEAD
       totalCompanies: isPositiveNumber(p?.market_potential?.totalCompanies)
         ? p.market_potential.totalCompanies
         : 0,
@@ -186,22 +183,18 @@
     const locations = Array.isArray(p?.locations) && p.locations.length
       ? p.locations.map((l: any) => cleanText(l))
       : [firstCountry];
-=======
+
       totalCompanies: isPositiveNumber(p?.market_potential?.totalCompanies) ? p.market_potential.totalCompanies : 0,
       avgDealSize: cleanText(p?.market_potential?.avgDealSize) || '',
       conversionRate: isPositiveNumber(p?.market_potential?.conversionRate) ? p.market_potential.conversionRate : 0
     };
     const locations = Array.isArray(p?.locations) && p.locations.length ? p.locations : (firstCountry ? [firstCountry] : []);
->>>>>>> ef60e78b
 
     return {
       title,
       rank: typeof p?.rank === 'number' ? p.rank : index + 1,
-<<<<<<< HEAD
       match_score: coerceNumber(p?.match_score),
-=======
       match_score: isPositiveNumber(p?.match_score) ? p.match_score : 0,
->>>>>>> ef60e78b
       demographics,
       characteristics,
       behaviors,
