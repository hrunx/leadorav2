--- conflicted
+++ resolved
@@ -119,7 +119,6 @@
     }
     return [];
   };
-<<<<<<< HEAD
   const coerceNumber = (v: any): number => {
     if (typeof v === 'number' && Number.isFinite(v)) return v;
     if (typeof v === 'string') {
@@ -128,7 +127,7 @@
     }
     return 0;
   };
-=======
+
     const coerceNumber = (v: any): number => {
       if (typeof v === 'number' && Number.isFinite(v)) return v;
       if (typeof v === 'string') {
@@ -137,7 +136,6 @@
       }
       return 0;
     };
->>>>>>> a41a52bd
   if (type === 'business') {
     const firstIndustry = Array.isArray((ctx as any)?.industries) && (ctx as any).industries.length ? String((ctx as any).industries[0]) : 'General';
     const firstCountry = Array.isArray((ctx as any)?.countries) && (ctx as any).countries.length ? String((ctx as any).countries[0]) : 'Global';
