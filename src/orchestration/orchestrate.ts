--- conflicted
+++ resolved
@@ -22,9 +22,9 @@
     // 🚀 PHASE 1: Launch ALL agents in parallel immediately
     logger.debug('Launching all agents in parallel');
 
-<<<<<<< HEAD
+
     const taskStatus: Record<string, 'pending' | 'success' | 'failed'> = {
-=======
+
     
     const statusMap: Record<string, 'done' | 'failed'> = {};
     const recordStatus = async (agent: string, outcome: 'done' | 'failed') => {
@@ -55,16 +55,11 @@
       return chain;
 
     const taskStatus: Record<string, 'pending' | 'succeeded' | 'failed'> = {
->>>>>>> db82d818
       business_personas: 'pending',
       dm_personas: 'pending',
       business_discovery: 'pending',
       market_research: 'pending'
-<<<<<<< HEAD
-=======
-
-
->>>>>>> db82d818
+
     };
 
     const parallelTasks = [
@@ -129,28 +124,27 @@
         logger.info('Business personas completed', { search_id });
         taskStatus.business_personas = 'succeeded';
         updateFn('PERSONAS_READY', { type: 'business', search_id });
-<<<<<<< HEAD
+
         taskStatus.business_personas = 'success';
-=======
+
 
         await recordStatus('business_personas', 'done');
 
         updateFn('TASK_STATUS', { task: 'business_personas', status: 'succeeded' });
 
->>>>>>> db82d818
+
         return 'business_personas_done';
       }).catch(async err => {
         logger.warn('Business personas failed', { error: err?.message || err });
-<<<<<<< HEAD
+
         taskStatus.business_personas = 'failed';
-=======
+
 
         await recordStatus('business_personas', 'failed');
 
         taskStatus.business_personas = 'failed';
         updateFn('TASK_STATUS', { task: 'business_personas', status: 'failed', error: err?.message || err });
 
->>>>>>> db82d818
         return 'business_personas_failed';
       }),
 
@@ -159,27 +153,23 @@
         logger.info('DM personas completed', { search_id });
         taskStatus.dm_personas = 'succeeded';
         updateFn('PERSONAS_READY', { type: 'dm', search_id });
-<<<<<<< HEAD
         taskStatus.dm_personas = 'success';
-=======
+
 
         await recordStatus('dm_personas', 'done');
 
         updateFn('TASK_STATUS', { task: 'dm_personas', status: 'succeeded' });
 
->>>>>>> db82d818
         return 'dm_personas_done';
       }).catch(async err => {
         logger.warn('DM personas failed', { error: err?.message || err });
-<<<<<<< HEAD
         taskStatus.dm_personas = 'failed';
-=======
+
 
         await recordStatus('dm_personas', 'failed');
 
         taskStatus.dm_personas = 'failed';
         updateFn('TASK_STATUS', { task: 'dm_personas', status: 'failed', error: err?.message || err });
->>>>>>> db82d818
         return 'dm_personas_failed';
       }),
 
@@ -188,24 +178,19 @@
         logger.info('Business discovery completed', { search_id });
         taskStatus.business_discovery = 'succeeded';
         updateFn('BUSINESSES_FOUND', { search_id });
-<<<<<<< HEAD
         taskStatus.business_discovery = 'success';
-=======
+
         await recordStatus('business_discovery', 'done');
 
 
         updateFn('TASK_STATUS', { task: 'business_discovery', status: 'succeeded' });
->>>>>>> db82d818
         return 'business_discovery_done';
       }).catch(async err => {
         logger.warn('Business discovery failed', { error: err?.message || err });
-<<<<<<< HEAD
         taskStatus.business_discovery = 'failed';
-=======
         await recordStatus('business_discovery', 'failed');
         taskStatus.business_discovery = 'failed';
         updateFn('TASK_STATUS', { task: 'business_discovery', status: 'failed', error: err?.message || err });
->>>>>>> db82d818
         return 'business_discovery_failed';
       }),
 
@@ -214,14 +199,13 @@
         logger.info('Market research completed', { search_id });
         taskStatus.market_research = 'succeeded';
         updateFn('MARKET_RESEARCH_READY', { search_id });
-<<<<<<< HEAD
         taskStatus.market_research = 'success';
         return 'market_research_done';
       }).catch(async err => {
         logger.warn('Market research failed', { error: err?.message || err });
         taskStatus.market_research = 'failed';
         try { await mergeAgentMetadata(search_id, { market_research_warning: true }); } catch (e: any) { logger.warn('Failed to set market research warning', { error: e?.message || e }); }
-=======
+
         await recordStatus('market_research', 'done');
 
         updateFn('TASK_STATUS', { task: 'market_research', status: 'succeeded' });
@@ -232,7 +216,6 @@
 
         taskStatus.market_research = 'failed';
         updateFn('TASK_STATUS', { task: 'market_research', status: 'failed', error: err?.message || err });
->>>>>>> db82d818
         return 'market_research_failed';
       })
     ];
@@ -256,17 +239,15 @@
     });
 
     // Mark as completed only if at least one task succeeded; otherwise mark failed
-<<<<<<< HEAD
     const anySuccess = Object.values(taskStatus).some(s => s === 'success');
     if (anySuccess) {
       await updateSearchProgress(search_id, 100, 'completed', 'completed');
-=======
+
     const anySuccess = Object.values(statusMap).some(s => s === 'done');
     const criticalAgents = ['market_research'];
     const criticalFailure = criticalAgents.some(a => statusMap[a] === 'failed');
     if (anySuccess && !criticalFailure) {
       await updateSearchProgress(search_id, 100, 'completed', 'completed', statusMap);
->>>>>>> db82d818
       updateFn('PROGRESS', { phase: 'completed', progress: 100 });
     } else {
       await updateSearchProgress(search_id, 0, 'failed', 'failed', statusMap);
@@ -307,11 +288,9 @@
     }
     
     logger.info('Optimized orchestration finished', { search_id });
-<<<<<<< HEAD
     return { success: true, search_id, task_status: taskStatus };
-=======
+
     return { success: true, search_id, results: statusMap };
->>>>>>> db82d818
     
   } catch (error: any) {
     logger.error('Orchestration failed', { search_id, error: error?.message || error });
