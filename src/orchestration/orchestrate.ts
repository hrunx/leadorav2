import { loadSearch } from '../tools/db.read';
import { updateSearchProgress } from '../tools/db.write';
import logger from '../lib/logger';
import { runBusinessPersonas } from '../agents/business-persona.agent';
import { runDMPersonas } from '../agents/dm-persona.agent';
import { runBusinessDiscovery } from '../agents/business-discovery.agent';
import { runMarketResearch } from '../agents/market-research.agent';

export async function orchestrate(search_id: string, _user_id: string, sendUpdate?: (type: string, data: unknown) => void) {
  logger.info('Starting optimized parallel orchestration', { search_id });

  // Default no-op update function if not provided
  const updateFn = sendUpdate || (() => {});

  try {
    const search = await loadSearch(search_id);
    
    // Initialize progress
    await updateSearchProgress(search_id, 5, 'starting', 'in_progress');
    updateFn('PROGRESS', { phase: 'starting', progress: 5 });

    // 🚀 PHASE 1: Launch ALL agents in parallel immediately
    logger.debug('Launching all agents in parallel');

<<<<<<< HEAD
    const weights = {
      business_personas: 10,
      dm_personas: 10,
      business_discovery: 40,
      market_research: 20,
    } as const;

    let currentProgress = 20; // after initial startup weight
    let chain = Promise.resolve();
    const reportProgress = (weight: number, phase: keyof typeof weights) => {
      chain = chain.then(async () => {
        currentProgress += weight;
        await updateSearchProgress(search_id, currentProgress, phase, 'in_progress');
        updateFn('PROGRESS', { phase, progress: currentProgress });
      });
      return chain;
=======
    const taskStatus: Record<string, 'pending' | 'succeeded' | 'failed'> = {
      business_personas: 'pending',
      dm_personas: 'pending',
      business_discovery: 'pending',
      market_research: 'pending'
>>>>>>> 98995d86
    };

    const parallelTasks = [
      // Task 1: Business Personas (fast for UI)
<<<<<<< HEAD
      runBusinessPersonas(search)
        .then(() => {
          logger.info('Business personas completed', { search_id });
          updateFn('PERSONAS_READY', { type: 'business', search_id });
          return 'business_personas_done';
        })
        .catch(err => {
          logger.warn('Business personas failed', { error: err?.message || err });
          return 'business_personas_failed';
        })
        .finally(() => reportProgress(weights.business_personas, 'business_personas')),

      // Task 2: DM Personas (fast for UI)
      runDMPersonas(search)
        .then(() => {
          logger.info('DM personas completed', { search_id });
          updateFn('PERSONAS_READY', { type: 'dm', search_id });
          return 'dm_personas_done';
        })
        .catch(err => {
          logger.warn('DM personas failed', { error: err?.message || err });
          return 'dm_personas_failed';
        })
        .finally(() => reportProgress(weights.dm_personas, 'dm_personas')),

      // Task 3: Business Discovery (triggers immediate UI updates)
      runBusinessDiscovery(search)
        .then(() => {
          logger.info('Business discovery completed', { search_id });
          updateFn('BUSINESSES_FOUND', { search_id });
          return 'business_discovery_done';
        })
        .catch(err => {
          logger.warn('Business discovery failed', { error: err?.message || err });
          return 'business_discovery_failed';
        })
        .finally(() => reportProgress(weights.business_discovery, 'business_discovery')),

      // Task 4: Market Research (runs independently, provides investor-grade data)
      runMarketResearch(search)
        .then(() => {
          logger.info('Market research completed', { search_id });
          updateFn('MARKET_RESEARCH_READY', { search_id });
          return 'market_research_done';
        })
        .catch(err => {
          logger.warn('Market research failed', { error: err?.message || err });
          return 'market_research_failed';
        })
        .finally(() => reportProgress(weights.market_research, 'market_research')),
=======
      runBusinessPersonas(search).then(() => {
        logger.info('Business personas completed', { search_id });
        taskStatus.business_personas = 'succeeded';
        updateFn('PERSONAS_READY', { type: 'business', search_id });
        updateFn('TASK_STATUS', { task: 'business_personas', status: 'succeeded' });
        return 'business_personas_done';
      }).catch(err => {
        logger.warn('Business personas failed', { error: err?.message || err });
        taskStatus.business_personas = 'failed';
        updateFn('TASK_STATUS', { task: 'business_personas', status: 'failed', error: err?.message || err });
        return 'business_personas_failed';
      }),

      // Task 2: DM Personas (fast for UI)
      runDMPersonas(search).then(() => {
        logger.info('DM personas completed', { search_id });
        taskStatus.dm_personas = 'succeeded';
        updateFn('PERSONAS_READY', { type: 'dm', search_id });
        updateFn('TASK_STATUS', { task: 'dm_personas', status: 'succeeded' });
        return 'dm_personas_done';
      }).catch(err => {
        logger.warn('DM personas failed', { error: err?.message || err });
        taskStatus.dm_personas = 'failed';
        updateFn('TASK_STATUS', { task: 'dm_personas', status: 'failed', error: err?.message || err });
        return 'dm_personas_failed';
      }),

      // Task 3: Business Discovery (triggers immediate UI updates)
      runBusinessDiscovery(search).then(async () => {
        logger.info('Business discovery completed', { search_id });
        taskStatus.business_discovery = 'succeeded';
        updateFn('BUSINESSES_FOUND', { search_id });
        updateFn('TASK_STATUS', { task: 'business_discovery', status: 'succeeded' });
        return 'business_discovery_done';
      }).catch(err => {
        logger.warn('Business discovery failed', { error: err?.message || err });
        taskStatus.business_discovery = 'failed';
        updateFn('TASK_STATUS', { task: 'business_discovery', status: 'failed', error: err?.message || err });
        return 'business_discovery_failed';
      }),

      // Task 4: Market Research (runs independently, provides investor-grade data)
      runMarketResearch(search).then(() => {
        logger.info('Market research completed', { search_id });
        taskStatus.market_research = 'succeeded';
        updateFn('MARKET_RESEARCH_READY', { search_id });
        updateFn('TASK_STATUS', { task: 'market_research', status: 'succeeded' });
        return 'market_research_done';
      }).catch(err => {
        logger.warn('Market research failed', { error: err?.message || err });
        taskStatus.market_research = 'failed';
        updateFn('TASK_STATUS', { task: 'market_research', status: 'failed', error: err?.message || err });
        return 'market_research_failed';
      })
>>>>>>> 98995d86
    ];

    // Initialize only; do not force a specific phase to avoid racing agents
    await updateSearchProgress(search_id, 20, 'starting', 'in_progress');
    updateFn('PROGRESS', { phase: 'starting', progress: 20 });

    // Wait for all tasks to complete (or fail)
    logger.debug('Waiting for all parallel tasks to complete', { search_id });
    const results = await Promise.allSettled(parallelTasks);
    
    // Log results
    results.forEach((result, index) => {
      const taskNames = ['Business Personas', 'DM Personas', 'Business Discovery', 'Market Research'];
      if (result.status === 'fulfilled') {
        logger.debug(`${taskNames[index]} finished`, { result: result.value });
      } else {
        logger.warn(`${taskNames[index]} failed`, { error: (result as any).reason });
      }
    });

    // Determine overall status based on essential tasks
    const essentialSuccess =
      taskStatus.business_discovery === 'succeeded' &&
      taskStatus.market_research === 'succeeded';

    let overallStatus: 'completed' | 'partial' | 'failed';
    if (essentialSuccess) {
      overallStatus = 'completed';
    } else if (
      taskStatus.business_discovery === 'succeeded' ||
      taskStatus.market_research === 'succeeded'
    ) {
      overallStatus = 'partial';
    } else {
      overallStatus = 'failed';
    }

    const phase = overallStatus === 'failed' ? 'failed' : 'completed';
    await updateSearchProgress(search_id, 100, phase, overallStatus);
    updateFn('PROGRESS', {
      phase,
      progress: 100,
      status: overallStatus,
      tasks: taskStatus
    });

    if (overallStatus === 'failed') {
      updateFn('ERROR', {
        search_id,
        message: 'Essential tasks failed',
        tasks: taskStatus
      });
    }
    
    logger.info('Optimized orchestration finished', { search_id });
    return { success: true, search_id, results: results.map(r => r.status) };
    
  } catch (error: any) {
    logger.error('Orchestration failed', { search_id, error: error?.message || error });
    
    // Update search status to reflect failure
    try {
      await updateSearchProgress(search_id, 0, 'failed', 'failed');
      updateFn('ERROR', { search_id, message: (error?.message || String(error)) });
    } catch (updateError: any) {
      logger.error('Failed to update search progress on error', { error: updateError?.message || updateError });
    }
    
    throw error;
  }
}<|MERGE_RESOLUTION|>--- conflicted
+++ resolved
@@ -22,7 +22,7 @@
     // 🚀 PHASE 1: Launch ALL agents in parallel immediately
     logger.debug('Launching all agents in parallel');
 
-<<<<<<< HEAD
+
     const weights = {
       business_personas: 10,
       dm_personas: 10,
@@ -39,18 +39,18 @@
         updateFn('PROGRESS', { phase, progress: currentProgress });
       });
       return chain;
-=======
+
     const taskStatus: Record<string, 'pending' | 'succeeded' | 'failed'> = {
       business_personas: 'pending',
       dm_personas: 'pending',
       business_discovery: 'pending',
       market_research: 'pending'
->>>>>>> 98995d86
+
     };
 
     const parallelTasks = [
       // Task 1: Business Personas (fast for UI)
-<<<<<<< HEAD
+
       runBusinessPersonas(search)
         .then(() => {
           logger.info('Business personas completed', { search_id });
@@ -101,7 +101,7 @@
           return 'market_research_failed';
         })
         .finally(() => reportProgress(weights.market_research, 'market_research')),
-=======
+
       runBusinessPersonas(search).then(() => {
         logger.info('Business personas completed', { search_id });
         taskStatus.business_personas = 'succeeded';
@@ -156,7 +156,6 @@
         updateFn('TASK_STATUS', { task: 'market_research', status: 'failed', error: err?.message || err });
         return 'market_research_failed';
       })
->>>>>>> 98995d86
     ];
 
     // Initialize only; do not force a specific phase to avoid racing agents
