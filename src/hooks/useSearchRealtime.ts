import { useEffect, useMemo, useRef, useState } from 'react';
import { supabase } from '../lib/supabase';

type AnyRow = Record<string, any>;

export function useSearchRealtime(searchId: string | null) {
  const [businessPersonas, setBusinessPersonas] = useState<AnyRow[]>([]);
  const [dmPersonas, setDmPersonas] = useState<AnyRow[]>([]);
  const [businesses, setBusinesses] = useState<AnyRow[]>([]);
  const [decisionMakers, setDecisionMakers] = useState<AnyRow[]>([]);
  const [progress, setProgress] = useState<{ phase: string; progress_pct?: number; decision_makers_count?: number }>({ phase: 'starting' });
  const [isLoading, setIsLoading] = useState<boolean>(true);

  const initialized = useRef(false);

  useEffect(() => {
    if (!searchId) return;
    setIsLoading(true);
    initialized.current = true;
    const subs: Array<{ unsubscribe: () => void }> = [] as any;

    async function initialLoad() {
      try {
        const [bp, dmp, b, dm, us] = await Promise.all([
          supabase.from('business_personas').select('*').eq('search_id', searchId),
          supabase.from('decision_maker_personas').select('*').eq('search_id', searchId),
          supabase.from('businesses').select('*').eq('search_id', searchId),
          supabase.from('decision_makers').select('*').eq('search_id', searchId),
          supabase.from('user_searches').select('phase,progress_pct').eq('id', searchId).single(),
        ]);
        setBusinessPersonas(Array.isArray(bp.data) ? bp.data : []);
        setDmPersonas(Array.isArray(dmp.data) ? dmp.data : []);
        setBusinesses(Array.isArray(b.data) ? b.data : []);
        setDecisionMakers(Array.isArray(dm.data) ? dm.data : []);
        setProgress({ phase: (us.data as any)?.phase || 'starting', progress_pct: (us.data as any)?.progress_pct || 0, decision_makers_count: (Array.isArray(dm.data) ? dm.data.length : 0) });
      } catch {
      } finally {
        setIsLoading(false);
      }
    }

    void initialLoad();

    const channel = supabase.channel(`search-${searchId}`);
    subs.push(channel.on('postgres_changes', { event: '*', schema: 'public', table: 'business_personas', filter: `search_id=eq.${searchId}` }, (payload) => {
      const row = payload.new as AnyRow;
      setBusinessPersonas((prev) => payload.eventType === 'DELETE' ? prev.filter(x => x.id !== payload.old?.id) : (prev.some(x => x.id === row.id) ? prev : [...prev, row]));
    }).on('postgres_changes', { event: '*', schema: 'public', table: 'decision_maker_personas', filter: `search_id=eq.${searchId}` }, (payload) => {
      const row = payload.new as AnyRow;
      setDmPersonas((prev) => payload.eventType === 'DELETE' ? prev.filter(x => x.id !== payload.old?.id) : (prev.some(x => x.id === row.id) ? prev : [...prev, row]));
    }).on('postgres_changes', { event: '*', schema: 'public', table: 'businesses', filter: `search_id=eq.${searchId}` }, (payload) => {
      const row = payload.new as AnyRow;
      setBusinesses((prev) => payload.eventType === 'DELETE' ? prev.filter(x => x.id !== payload.old?.id) : (prev.some(x => x.id === row.id) ? prev : [...prev, row]));
    }).on('postgres_changes', { event: '*', schema: 'public', table: 'decision_makers', filter: `search_id=eq.${searchId}` }, (payload) => {
      const row = payload.new as AnyRow;
      setDecisionMakers((prev) => payload.eventType === 'DELETE' ? prev.filter(x => x.id !== payload.old?.id) : (prev.some(x => x.id === row.id) ? prev : [...prev, row]));
      setProgress((prev) => ({ ...prev, decision_makers_count: (prev.decision_makers_count || 0) + (payload.eventType === 'INSERT' ? 1 : 0) }));
    }).on('postgres_changes', { event: '*', schema: 'public', table: 'user_searches', filter: `id=eq.${searchId}` }, (payload) => {
      const row = payload.new as AnyRow;
<<<<<<< HEAD
      setProgress(prev => ({
        phase: row?.phase || 'starting',
        progress_pct: row?.progress_pct || 0,
        decision_makers_count: prev.decision_makers_count,
=======
      setProgress((prev) => ({
        ...prev,
        phase: row?.phase || 'starting',
        progress_pct: row?.progress_pct || 0,
>>>>>>> 71b3b96c
      }));
    }).subscribe());

    return () => {
      try { channel.unsubscribe(); } catch {}
      subs.forEach(s => { try { s.unsubscribe(); } catch {} });
    };
  }, [searchId]);

  const getDecisionMakersForPersona = useMemo(() => (personaId: string) => decisionMakers.filter(dm => dm.persona_id === personaId), [decisionMakers]);

  return {
    isLoading: isLoading && !initialized.current,
    businessPersonas,
    dmPersonas,
    businesses,
    decisionMakers,
    getDecisionMakersForPersona,
    progress,
  } as const;
}

<|MERGE_RESOLUTION|>--- conflicted
+++ resolved
@@ -57,17 +57,15 @@
       setProgress((prev) => ({ ...prev, decision_makers_count: (prev.decision_makers_count || 0) + (payload.eventType === 'INSERT' ? 1 : 0) }));
     }).on('postgres_changes', { event: '*', schema: 'public', table: 'user_searches', filter: `id=eq.${searchId}` }, (payload) => {
       const row = payload.new as AnyRow;
-<<<<<<< HEAD
       setProgress(prev => ({
         phase: row?.phase || 'starting',
         progress_pct: row?.progress_pct || 0,
         decision_makers_count: prev.decision_makers_count,
-=======
+
       setProgress((prev) => ({
         ...prev,
         phase: row?.phase || 'starting',
         progress_pct: row?.progress_pct || 0,
->>>>>>> 71b3b96c
       }));
     }).subscribe());
 
