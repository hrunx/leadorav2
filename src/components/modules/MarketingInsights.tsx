import { useState, useEffect, useMemo } from 'react';
import { TrendingUp, Globe, Target, BarChart3, PieChart, ArrowRight, ArrowUp, ArrowDown, Filter, Download, Share, Search, Plus, ExternalLink, FileText } from 'lucide-react';
import { useAppContext } from '../../context/AppContext';
import { useUserData } from '../../context/UserDataContext';
import { useAuth } from '../../context/AuthContext';
// Cleaned stale commented imports
import { useRealTimeSearch } from '../../hooks/useRealTimeSearch';

import { isDemoUser } from '../../constants/demo';

export default function MarketingInsights() {
  const { state } = useAppContext();
  const { getCurrentSearch } = useUserData();
  const { state: authState } = useAuth();
  const currentSearch = getCurrentSearch();
  // Wire retryMarketResearch event to call Netlify function once per mount
  useEffect(() => {
    const handler = async () => {
      try {
        if (!currentSearch?.id) return;
        await fetch('/.netlify/functions/retry-market-research', {
          method: 'POST',
          headers: { 'Content-Type': 'application/json' },
          body: JSON.stringify({ search_id: currentSearch.id })
        });
      } catch {}
    };
    const listener = () => { void handler(); };
    window.addEventListener('retryMarketResearch', listener as EventListener);
    return () => window.removeEventListener('retryMarketResearch', listener as EventListener);
  }, [currentSearch?.id]);
  
  // Real-time data hook for progressive loading
  const realTimeData = useRealTimeSearch(currentSearch?.id || null);
  
  // UI state
  const [activeTab, setActiveTab] = useState('market-size');
  const [timeRange, setTimeRange] = useState('12m');
  
  // Legacy demo state
  const [demoMarketData, setDemoMarketData] = useState<any>(null);
  const [isLoadingDemo, setIsLoadingDemo] = useState(true);
  
  // Determine if we're in demo mode
  const isDemo = isDemoUser(authState.user?.id, authState.user?.email);
  
  // Parse helper for JSONB fields that may arrive as strings
  const parseMaybeJSON = (v: any) => {
    if (v && typeof v === 'string') {
      const t = v.trim();
      if ((t.startsWith('{') && t.endsWith('}')) || (t.startsWith('[') && t.endsWith(']'))) {
        try { return JSON.parse(t); } catch {}
      }
    }
    return v;
  };
  // Use real-time data for real users, demo data for demo users
  const marketRowRaw = useMemo(() => {
    return isDemo
      ? demoMarketData
      : (realTimeData.marketInsights.length > 0 ? realTimeData.marketInsights[0] : null);
  }, [isDemo, demoMarketData, realTimeData.marketInsights]);

  const marketRow: any = useMemo(() => {
    if (!marketRowRaw) return null;
    return {
      ...marketRowRaw,
      tam_data: parseMaybeJSON((marketRowRaw as any).tam_data),
      sam_data: parseMaybeJSON((marketRowRaw as any).sam_data),
      som_data: parseMaybeJSON((marketRowRaw as any).som_data),
      competitor_data: parseMaybeJSON((marketRowRaw as any).competitor_data),
      trends: parseMaybeJSON((marketRowRaw as any).trends),
      opportunities: parseMaybeJSON((marketRowRaw as any).opportunities),
      sources: parseMaybeJSON((marketRowRaw as any).sources)
    };
  }, [marketRowRaw]);
  // Derive normalized blocks for rendering (tam/sam/som)
  const marketBlocks = isDemo
    ? (demoMarketData ? { tam: demoMarketData.tam, sam: demoMarketData.sam, som: demoMarketData.som } : null)
    : (marketRow ? { tam: marketRow.tam_data, sam: marketRow.sam_data, som: marketRow.som_data } : null);
  // Always render placeholders so the UI is not empty when insights are missing
  const fallbackBlocks = useMemo(() => ({
    tam: { value: 'N/A', growth: '', description: 'Total Addressable Market' },
    sam: { value: 'N/A', growth: '', description: 'Serviceable Addressable Market' },
    som: { value: 'N/A', growth: '', description: 'Serviceable Obtainable Market' }
  }), []);
  const blocksToRender = marketBlocks || fallbackBlocks;

  // Stop loading once the run is completed, even if no row exists (show retry UI instead)
  const isLoading = isDemo
    ? isLoadingDemo
    : (
      realTimeData.isLoading ||
      (!marketRow && realTimeData.progress.phase !== 'completed' && !realTimeData.progress.market_insights_ready)
    );
  // If completed with no row, show the retry panel
  const hasError = !isDemo && !marketRow && realTimeData.progress.phase === 'completed';
  const hasSearch = isDemo ? !!demoMarketData : !!currentSearch;
  const [competitorData, setCompetitorData] = useState<any[]>([]);
  const [trends, setTrends] = useState<any[]>([]);
  const [sources, setSources] = useState<any[]>([]);
  const [researchSummary, setResearchSummary] = useState<string>('');
  const [methodology, setMethodology] = useState<string>('');

  useEffect(() => {
    if (isDemo) {
      setDemoMarketData(getStaticMarketData());
      setCompetitorData(getStaticCompetitorData());
      setTrends(getStaticTrends());
      setIsLoadingDemo(false);
    }
    // For real users, no need to set local state; rely on realTimeData
  }, [isDemo]);

  // remove unused loadData stub

  // Sync real-time market insights into local display state for real users
  useEffect(() => {
    if (isDemo) return;
    const row: any = marketRow;
    if (!row) {
      setCompetitorData([]);
      setTrends([]);
      setSources([]);
      setResearchSummary('');
      setMethodology('');
      return;
    }
    setCompetitorData(Array.isArray(row.competitor_data) ? row.competitor_data : []);
    setTrends(Array.isArray(row.trends) ? row.trends : []);
    setSources(Array.isArray(row.sources) ? row.sources : []);
    setResearchSummary(row.analysis_summary || row.opportunities?.summary || '');
    setMethodology(row.research_methodology || '');
  }, [isDemo, marketRow]);

  // Normalize sources to objects with at least title/url when backend returns string URLs
  const normalizedSources = useMemo(() => {
    return (sources || []).map((s: any) => {
      if (typeof s === 'string') return { title: s, url: s };
      let used_for: string[] | undefined = undefined;
      if (Array.isArray(s.used_for)) used_for = s.used_for;
      else if (typeof s.focus_area === 'string' && s.focus_area) used_for = [s.focus_area];
      return {
        title: s.title || s.url || s.source || 'Source',
        url: s.url || '',
        snippet: s.snippet || '',
        date: s.date || null,
        used_for: used_for,
        source: s.source || undefined
      };
    });
  }, [sources]);

  // ---- Lightweight chart helpers (inline SVG) ----
  const palette = ['#2563eb', '#10b981', '#f59e0b', '#ef4444', '#8b5cf6', '#06b6d4'];
  const toPercent = (val: any): number => {
    if (typeof val === 'number') return val;
    if (typeof val === 'string') {
      const m = val.replace(/[^0-9.+-]/g, '');
      const n = Number(m);
      return isNaN(n) ? 0 : n;
    }
    return 0;
  };
  const hasSeries = (s?: unknown): s is number[] => Array.isArray(s) && s.every(n => typeof n === 'number');
  const clamp = (n: number, min = 0, max = 100) => Math.max(min, Math.min(max, n));

  // Build a normalized 0-100 series from YoY growth like "+12%" when backend did not provide series
  const buildSeriesFromGrowth = (growthStr: any, points = 12): number[] => {
    const g = toPercent(growthStr) / 100; // e.g., 0.12
    const r = g !== 0 ? Math.pow(1 + g, 1 / points) - 1 : 0; // per-step rate
    const base = 60; // start index to render a visible area
    const arr: number[] = [];
    let v = base;
    for (let i = 0; i < points; i++) {
      v = v * (1 + r);
      arr.push(v);
    }
    // Normalize to 20..90 for nicer chart fill
    const min = Math.min(...arr);
    const max = Math.max(...arr);
    const span = max - min || 1;
    return arr.map(x => 20 + ((x - min) / span) * 70);
  };

  // Ensure we always have a series to plot for TAM
  const tamSeries: number[] | null = useMemo(() => {
    const series = (marketRow as any)?.tam_data?.series;
    if (hasSeries(series)) return series as number[];
    const growth = (marketRow as any)?.tam_data?.growth || (marketRow as any)?.sam_data?.growth || '0%';
    return buildSeriesFromGrowth(growth, 12);
  }, [marketRow]);

  // Donut chart arc builder
  const polarToCartesian = (cx: number, cy: number, r: number, angle: number) => {
    const rad = ((angle - 90) * Math.PI) / 180;
    return { x: cx + r * Math.cos(rad), y: cy + r * Math.sin(rad) };
  };
  const describeArc = (cx: number, cy: number, r: number, startAngle: number, endAngle: number) => {
    const start = polarToCartesian(cx, cy, r, endAngle);
    const end = polarToCartesian(cx, cy, r, startAngle);
    const largeArcFlag = endAngle - startAngle <= 180 ? '0' : '1';
    return `M ${start.x} ${start.y} A ${r} ${r} 0 ${largeArcFlag} 0 ${end.x} ${end.y}`;
  };

  const handleProceedToCampaigns = () => {
    window.dispatchEvent(new CustomEvent('navigate', { detail: 'campaigns' }));
  };

  const getStaticMarketData = () => ({
    tam: { value: '$2.4B', growth: '+12%', description: 'Total Addressable Market' },
    sam: { value: '$850M', growth: '+18%', description: 'Serviceable Addressable Market' },
    som: { value: '$125M', growth: '+24%', description: 'Serviceable Obtainable Market' }
  });

  // ensure no unused ESLint disables remain

  const getStaticCompetitorData = () => [
    { name: 'Competitor A', marketShare: 35, revenue: '$420M', growth: '+8%' },
    { name: 'Competitor B', marketShare: 28, revenue: '$336M', growth: '+12%' },
    { name: 'Competitor C', marketShare: 15, revenue: '$180M', growth: '+5%' },
    { name: 'Others', marketShare: 22, revenue: '$264M', growth: '+15%' }
  ];

  const getStaticTrends = () => [
    { trend: 'AI-Powered Solutions', impact: 'High', growth: '+45%', description: 'Increasing demand for AI-driven business intelligence' },
    { trend: 'Remote Work Tools', impact: 'Medium', growth: '+32%', description: 'Growing need for distributed team collaboration' },
    { trend: 'Data Privacy Compliance', impact: 'High', growth: '+28%', description: 'Stricter regulations driving compliance solutions' },
    { trend: 'Mobile-First Platforms', impact: 'Medium', growth: '+22%', description: 'Shift towards mobile-optimized business tools' }
  ];

  const tabs = [
    { id: 'market-size', label: 'Market Size', icon: BarChart3 },
    { id: 'competition', label: 'Competition', icon: Target },
    { id: 'trends', label: 'Market Trends', icon: TrendingUp },
    { id: 'opportunities', label: 'Opportunities', icon: Globe },
    { id: 'sources', label: 'Research Sources', icon: FileText }
  ];

  if (isLoading) {
    return (
      <div className="flex items-center justify-center min-h-96">
        <div className="text-center">
          <div className="w-16 h-16 border-4 border-blue-600 border-t-transparent rounded-full animate-spin mx-auto mb-4"></div>
          <h3 className="text-lg font-semibold text-gray-900">Generating market insights...</h3>
          <p className="text-gray-600">AI agents are analyzing market data and competitive intelligence</p>
        </div>
      </div>
    );
  }

  // Do not early-return on error; render the page with placeholders and a retry banner

  // Show empty state for real users without any searches
  if (!hasSearch && !isDemoUser(authState.user?.id, authState.user?.email)) {
    return (
      <div className="flex items-center justify-center min-h-96">
        <div className="text-center max-w-md">
          <BarChart3 className="w-24 h-24 text-gray-300 mx-auto mb-6" />
          <h3 className="text-2xl font-semibold text-gray-900 mb-4">No Market Insights Yet</h3>
          <p className="text-gray-600 mb-8">
            Start a search to generate comprehensive market analysis and competitive intelligence for your industry.
          </p>
          <button
            onClick={() => window.dispatchEvent(new CustomEvent('navigate', { detail: 'search' }))}
            className="inline-flex items-center space-x-2 px-6 py-3 bg-blue-600 text-white rounded-lg hover:bg-blue-700 transition-colors"
          >
            <Plus className="w-5 h-5" />
            <span>Start New Search</span>
          </button>
        </div>
      </div>
    );
  }

  return (
    <div className="space-y-8">
      <div className="flex flex-col md:flex-row md:items-center md:justify-between gap-3">
        <div>
          <h1 className="text-3xl font-bold text-gray-900">
            Market Insights for "{state.searchData?.productService}"
          </h1>
          <p className="text-gray-600 mt-2">
            Comprehensive market analysis and competitive intelligence
          </p>
        </div>
        <button
          onClick={handleProceedToCampaigns}
          className="flex items-center space-x-2 px-6 py-3 bg-blue-600 text-white rounded-lg hover:bg-blue-700 transition-colors"
        >
          <span>Next: Campaign Management</span>
          <ArrowRight className="w-5 h-5" />
        </button>
      </div>

      {hasError && (
        <div className="bg-yellow-50 border border-yellow-200 rounded-lg p-4">
          <div className="flex items-center justify-between">
            <p className="text-yellow-800 text-sm font-medium">No validated market insights yet. Retry to populate charts and tables.</p>
            <button
              onClick={() => window.dispatchEvent(new CustomEvent('retryMarketResearch'))}
              className="px-3 py-1.5 text-sm bg-yellow-600 text-white rounded hover:bg-yellow-700"
            >
              Retry Market Research
            </button>
          </div>
        </div>
      )}

      {/* Controls */}
      <div className="bg-white rounded-xl shadow-sm border border-gray-200 p-4 sm:p-6">
        <div className="flex flex-col sm:flex-row sm:items-center sm:justify-between gap-3">
          <div className="flex items-center space-x-3 sm:space-x-4">
            <Filter className="w-5 h-5 text-gray-400" />
            <select
              value={timeRange}
              onChange={(e) => setTimeRange(e.target.value)}
              className="px-3 py-2 border border-gray-300 rounded-lg focus:ring-2 focus:ring-blue-500 focus:border-transparent"
            >
              <option value="6m">Last 6 months</option>
              <option value="12m">Last 12 months</option>
              <option value="24m">Last 24 months</option>
            </select>
          </div>
          <div className="flex space-x-3">
            <button className="flex items-center space-x-2 px-4 py-2 border border-gray-300 text-gray-700 rounded-lg hover:bg-gray-50 transition-colors">
              <Download className="w-4 h-4" />
              <span>Export</span>
            </button>
            <button className="flex items-center space-x-2 px-4 py-2 border border-gray-300 text-gray-700 rounded-lg hover:bg-gray-50 transition-colors">
              <Share className="w-4 h-4" />
              <span>Share</span>
            </button>
          </div>
        </div>
      </div>

      <div className="bg-white rounded-xl shadow-sm border border-gray-200">
        <div className="border-b border-gray-200">
          <nav className="flex space-x-8 px-4 sm:px-6 overflow-x-auto no-scrollbar">
            {tabs.map((tab) => {
              const Icon = tab.icon;
              const isActive = activeTab === tab.id;
              
              return (
                <button
                  key={tab.id}
                  onClick={() => setActiveTab(tab.id)}
                  className={`flex items-center space-x-2 py-4 border-b-2 font-medium transition-colors ${
                    isActive
                      ? 'border-blue-600 text-blue-600'
                      : 'border-transparent text-gray-500 hover:text-gray-700'
                  }`}
                >
                  <Icon className="w-5 h-5" />
                  <span>{tab.label}</span>
                </button>
              );
            })}
          </nav>
        </div>

        <div className="p-4 sm:p-6">
          {activeTab === 'market-size' && (
            <div className="space-y-8">
              {/* TAM/SAM/SOM */}
              <div>
                <h3 className="text-xl font-semibold text-gray-900 mb-6">Market Size Analysis</h3>
                <div className="grid grid-cols-1 md:grid-cols-3 gap-6">
                  {Object.entries(blocksToRender).map(([key, data]) => (
                    <div key={key} className="bg-gradient-to-r from-blue-50 to-purple-50 rounded-xl p-6 border border-blue-200">
                      <div className="flex items-center justify-between mb-4">
                        <h4 className="font-semibold text-gray-900">{data?.description || ''}</h4>
                        <div className={`flex items-center space-x-1 text-sm font-medium ${
                          data?.growth && typeof data.growth === 'string' && data.growth.startsWith('+') ? 'text-green-600' : 'text-red-600'
                        }`}>
                          {data?.growth && typeof data.growth === 'string' && data.growth.startsWith('+') ? <ArrowUp className="w-4 h-4" /> : <ArrowDown className="w-4 h-4" />}
                          <span>{data?.growth || 'N/A'}</span>
                        </div>
                      </div>
                      <div className="text-3xl font-bold text-gray-900 mb-2">{data?.value || 'N/A'}</div>
                      <div className="text-sm text-gray-600">
                        {key === 'tam' && 'Total market opportunity for your product category'}
                        {key === 'sam' && 'Portion of TAM you can realistically target'}
                        {key === 'som' && 'Realistic market share you can capture'}
                      </div>
                    </div>
                  ))}
                </div>
                {/* Methodology/Explanation */}
                <div className="mt-6 grid grid-cols-1 md:grid-cols-3 gap-6 text-sm text-gray-700">
                  <div className="bg-white border border-gray-200 rounded-xl p-4">
                    <div className="font-semibold mb-2">How TAM was calculated</div>
                    <div>{(marketRow as any)?.tam_data?.calculation || 'Methodology pending – rerun research.'}</div>
                  </div>
                  <div className="bg-white border border-gray-200 rounded-xl p-4">
                    <div className="font-semibold mb-2">How SAM was calculated</div>
                    <div>{(marketRow as any)?.sam_data?.calculation || 'Methodology pending – rerun research.'}</div>
                  </div>
                  <div className="bg-white border border-gray-200 rounded-xl p-4">
                    <div className="font-semibold mb-2">How SOM was calculated</div>
                    <div>{(marketRow as any)?.som_data?.calculation || 'Methodology pending – rerun research.'}</div>
                  </div>
                </div>
              </div>

              {/* Market Growth Chart */}
              <div>
                <h3 className="text-xl font-semibold text-gray-900 mb-6">Market Growth Projection</h3>
                <div className="bg-gray-50 rounded-xl p-4 sm:p-6">
                  <div className="w-full h-64 bg-white rounded-lg border border-gray-200 overflow-hidden">
                    {tamSeries && tamSeries.length ? (
                      <svg viewBox="0 0 100 40" preserveAspectRatio="none" className="w-full h-full">
                        <defs>
                          <linearGradient id="grad" x1="0" y1="0" x2="0" y2="1">
                            <stop offset="0%" stopColor="#93c5fd" stopOpacity="0.7" />
                            <stop offset="100%" stopColor="#bfdbfe" stopOpacity="0.2" />
                          </linearGradient>
                        </defs>
                        {(() => {
                          const series = tamSeries as number[];
                          const points = series.map((v: number, i: number) => `${(i/(series.length-1))*100},${40 - (clamp(v)/100)*40}`).join(' ');
                          const areaPoints = `0,40 ${points} 100,40`;
                          return (
                            <g>
                              <polyline fill="url(#grad)" stroke="none" points={areaPoints} />
                              <polyline fill="none" stroke="#2563eb" strokeWidth="2" points={points} />
                            </g>
                          );
                        })()}
                      </svg>
                    ) : (
                      <div className="w-full h-full flex items-center justify-center text-gray-500">No growth data yet</div>
                    )}
                  </div>
                </div>
              </div>
            </div>
          )}

          {activeTab === 'competition' && (
            <div className="space-y-8">
              <div>
                <h3 className="text-xl font-semibold text-gray-900 mb-6">Competitive Landscape</h3>
                <div className="grid grid-cols-1 lg:grid-cols-2 gap-8">
                  {/* Market Share */}
                  <div>
                    <h4 className="font-semibold text-gray-900 mb-4">Market Share Distribution</h4>
                    <div className="bg-gray-50 rounded-xl p-6">
                      {competitorData.length > 0 ? (
                        <div className="flex flex-col items-center">
                          <svg viewBox="0 0 120 120" className="w-48 h-48">
                            {(() => {
                              const total = competitorData.reduce((s, c) => s + (Number(c.marketShare) || 0), 0) || 1;
                              let start = 0;
                              return competitorData.map((c: any, idx: number) => {
                                const val = Number(c.marketShare) || 0;
                                const angle = (val/total)*360;
                                const path = describeArc(60,60,50, start, start+angle);
                                const el = (
                                  <path key={idx} d={path} stroke={palette[idx%palette.length]} strokeWidth="20" fill="none" />
                                );
                                start += angle;
                                return el;
                              });
                            })()}
                          </svg>
                          <div className="mt-4 grid grid-cols-2 gap-2 w-full">
                            {competitorData.map((c:any, idx:number)=> (
                              <div key={c.name} className="flex items-center justify-between text-sm">
                                <div className="flex items-center space-x-2">
                                  <span className="inline-block w-3 h-3 rounded" style={{ backgroundColor: palette[idx%palette.length] }}></span>
                                  <span className="text-gray-700">{c.name}</span>
                                </div>
                                <span className="text-gray-900 font-medium">{c.marketShare}%</span>
                              </div>
                            ))}
                          </div>
                        </div>
                      ) : (
                        <div className="w-48 h-48 bg-white rounded-full border border-gray-200 mx-auto flex items-center justify-center mb-4">
                          <PieChart className="w-24 h-24 text-gray-300" />
                        </div>
                      )}
                    </div>
                  </div>

                  {/* Competitor Details */}
                  <div>
                    <h4 className="font-semibold text-gray-900 mb-4">Key Competitors</h4>
                    <div className="space-y-4">
                      {competitorData.length === 0 && (
                        <div className="bg-white border border-dashed border-gray-300 rounded-lg p-6 text-center text-gray-500">
                          No competitor data yet. Retry market research to populate this section.
                        </div>
                      )}
                      {competitorData.map((competitor, index) => (
                        <div key={index} className="bg-white border border-gray-200 rounded-lg p-4">
                          <div className="flex items-center justify-between mb-2">
                            <h5 className="font-medium text-gray-900">{competitor.name}</h5>
                            <span className={`text-sm font-medium ${
                              competitor.growth?.startsWith('+') ? 'text-green-600' : 'text-red-600'
                            }`}>
                              {competitor.growth || 'N/A'}
                            </span>
                          </div>
                          <div className="flex items-center justify-between text-sm text-gray-600">
                            <span>{competitor.marketShare}% market share</span>
                            <span>{competitor.revenue} revenue</span>
                          </div>
                          <div className="mt-2 w-full bg-gray-200 rounded-full h-2">
                            <div
                              className="bg-blue-600 h-2 rounded-full transition-all duration-300"
                              style={{ width: `${competitor.marketShare}%` }}
                            />
                          </div>
                        </div>
                      ))}
                    </div>
                  </div>
                </div>
                {/* Positioning Map (Share vs Growth) */}
                <div className="mt-8">
                  <h4 className="font-semibold text-gray-900 mb-4">Competitive Positioning (Share vs Growth)</h4>
                  <div className="bg-gray-50 rounded-xl p-6">
                    <div className="relative w-full h-72 bg-white border border-gray-200 rounded">
                      <svg viewBox="0 0 100 60" preserveAspectRatio="none" className="absolute inset-0 w-full h-full">
                        <line x1="10" y1="50" x2="95" y2="50" stroke="#e5e7eb" strokeWidth="0.8" />
                        <line x1="10" y1="50" x2="10" y2="5" stroke="#e5e7eb" strokeWidth="0.8" />
                        <text x="12" y="10" fontSize="3" fill="#6b7280">High Growth</text>
                        <text x="12" y="58" fontSize="3" fill="#6b7280">Low Growth</text>
                        <text x="78" y="58" fontSize="3" fill="#6b7280">High Share</text>
                      </svg>
                      <div className="absolute inset-0">
                        {(competitorData || []).map((c: any, idx: number) => {
                          const share = clamp(Number(String(c.marketShare).replace(/[^0-9.]/g, '')) || 0);
                          const growthPct = clamp(Number(String(c.growth || '0').replace(/[^0-9.-]/g, '')) || 0, -20, 50);
<<<<<<< HEAD
=======

                          const growthPct = clamp(
                            Number(String(c.growth || '0').replace(/[^0-9.-]/g, '')) || 0,
                            -20,
                            50
                          );
>>>>>>> 28eac62d
                          const x = 10 + (share/100) * 85;
                          const y = 50 - ((growthPct + 20) / 70) * 45;
                          const color = palette[idx % palette.length];
                          return (
                            <div key={c.name} style={{ position: 'absolute', left: `${x}%`, top: `${y}%`, transform: 'translate(-50%, -50%)' }}>
                              <div className="flex items-center space-x-1">
                                <span className="w-2.5 h-2.5 rounded-full" style={{ backgroundColor: color }} />
                                <span className="text-xs text-gray-700 whitespace-nowrap">{c.name}</span>
                              </div>
                            </div>
                          );
                        })}
                      </div>
                    </div>
                  </div>
                </div>
              </div>
            </div>
          )}

          {activeTab === 'trends' && (
            <div className="space-y-6">
              <h3 className="text-xl font-semibold text-gray-900">Market Trends & Drivers</h3>
              <div className="grid grid-cols-1 lg:grid-cols-2 gap-6">
                {trends.length === 0 ? (
                  <div className="col-span-1 lg:col-span-2 bg-white border border-dashed border-gray-300 rounded-xl p-6 text-center text-gray-500">
                    No trend data yet. Retry market research to populate this section.
                  </div>
                ) : (
                  trends.map((trend, index) => (
                    <div key={index} className="bg-white border border-gray-200 rounded-xl p-6">
                      <div className="flex items-start justify-between mb-4">
                        <h4 className="font-semibold text-gray-900">{trend.trend}</h4>
                        <div className="flex items-center space-x-2">
                          <span className={`px-2 py-1 text-xs rounded-full font-medium ${
                            trend.impact === 'High' ? 'bg-red-100 text-red-800' : 'bg-yellow-100 text-yellow-800'
                          }`}>
                            {trend.impact} Impact
                          </span>
                          <span className="text-green-600 font-medium text-sm">{trend.growth}</span>
                        </div>
                      </div>
                      <p className="text-gray-600 text-sm">{trend.description}</p>
                    </div>
                  ))
                )}
              </div>
            </div>
          )}

          {activeTab === 'opportunities' && (
            <div className="space-y-6">
              <h3 className="text-xl font-semibold text-gray-900">Market Opportunities</h3>
              <div className="grid grid-cols-1 lg:grid-cols-2 gap-8">
                <div className="space-y-6">
                  <div className="bg-green-50 border border-green-200 rounded-xl p-6">
                    <h4 className="font-semibold text-green-900 mb-4">High-Opportunity Segments</h4>
                    <div className="space-y-3">
                      <div className="flex items-center justify-between">
                        <span className="text-green-800">Enterprise (1000+ employees)</span>
                        <span className="font-medium text-green-900">$450M opportunity</span>
                      </div>
                      <div className="flex items-center justify-between">
                        <span className="text-green-800">Mid-market (200-1000 employees)</span>
                        <span className="font-medium text-green-900">$280M opportunity</span>
                      </div>
                      <div className="flex items-center justify-between">
                        <span className="text-green-800">Technology sector</span>
                        <span className="font-medium text-green-900">$320M opportunity</span>
                      </div>
                    </div>
                  </div>

                  <div className="bg-purple-50 border border-purple-200 rounded-xl p-6">
                    <h4 className="font-semibold text-purple-900 mb-4">Emerging Opportunities</h4>
                    {trends.length === 0 ? (
                      <div className="text-sm text-purple-800">No opportunities extracted yet. Retry market research.</div>
                    ) : (
                      <div className="space-y-4">
                        {trends.slice(0, 3).map((t, i) => (
                          <div key={i}>
                            <h5 className="font-medium text-purple-800 mb-1">{t.trend}</h5>
                            <p className="text-sm text-purple-700">{t.description || 'Emerging area based on trends'}</p>
                            <span className="text-xs text-purple-600">{t.growth || ''}</span>
                          </div>
                        ))}
                      </div>
                    )}
                  </div>
                </div>

                <div className="space-y-6">
                  <div className="bg-orange-50 border border-orange-200 rounded-xl p-6">
                    <h4 className="font-semibold text-orange-900 mb-4">Recommended Actions</h4>
                    {competitorData.length === 0 && trends.length === 0 ? (
                      <div className="text-sm text-orange-800">Actions will appear once analysis is available.</div>
                    ) : (
                      <div className="space-y-3">
                        <div className="flex items-start space-x-3">
                          <div className="w-2 h-2 bg-orange-500 rounded-full mt-2"></div>
                          <span className="text-sm text-orange-800">Focus on segments with highest opportunity</span>
                        </div>
                        <div className="flex items-start space-x-3">
                          <div className="w-2 h-2 bg-orange-500 rounded-full mt-2"></div>
                          <span className="text-sm text-orange-800">Prioritize features aligned with trends</span>
                        </div>
                      </div>
                    )}
                  </div>
                </div>
              </div>
            </div>
          )}

          {activeTab === 'sources' && (
            <div className="space-y-8">
              {/* Research Summary */}
              {researchSummary && (
                <div>
                  <h3 className="text-xl font-semibold text-gray-900 mb-6">Research Summary</h3>
                  <div className="bg-blue-50 rounded-xl p-6 border border-blue-200">
                    <p className="text-gray-800 leading-relaxed">{researchSummary}</p>
                  </div>
                </div>
              )}

              {/* Research Methodology */}
              {methodology && (
                <div>
                  <h3 className="text-xl font-semibold text-gray-900 mb-6">Research Methodology</h3>
                  <div className="bg-green-50 rounded-xl p-6 border border-green-200">
                    <div className="flex items-start space-x-3">
                      <Search className="w-5 h-5 text-green-600 mt-1" />
                      <p className="text-gray-800 leading-relaxed">{methodology}</p>
                    </div>
                  </div>
                </div>
              )}

              {/* Research Sources */}
              <div>
                <h3 className="text-xl font-semibold text-gray-900 mb-6">Data Sources & References</h3>
                {normalizedSources.length > 0 ? (
                  <div className="grid grid-cols-1 gap-4">
                    {normalizedSources.map((source: any) => (
                      <div key={source.url || source.title} className="bg-white rounded-xl p-6 border border-gray-200 hover:border-blue-300 transition-colors">
                        <div className="flex items-start justify-between">
                          <div className="flex-1">
                            <div className="flex items-center space-x-2 mb-2">
                              <span className="inline-flex items-center px-2.5 py-0.5 rounded-full text-xs font-medium bg-blue-100 text-blue-800">
                                {source.focus_area || (Array.isArray(source.used_for) ? source.used_for.join(', ') : 'Research')}
                              </span>
                              {source.source && (
                                <span className="text-sm text-gray-500">{source.source}</span>
                              )}
                            </div>
                            <h4 className="font-semibold text-gray-900 mb-2">{source.title || source.url}</h4>
                            {source.snippet && (
                              <p className="text-gray-600 text-sm leading-relaxed mb-3">{source.snippet}</p>
                            )}
                            {source.url && (
                              <a 
                                href={source.url} 
                                target="_blank" 
                                rel="noopener noreferrer"
                                className="inline-flex items-center space-x-1 text-blue-600 hover:text-blue-800 text-sm font-medium"
                              >
                                <span>View Source</span>
                                <ExternalLink className="w-4 h-4" />
                              </a>
                            )}
                          </div>
                        </div>
                      </div>
                    ))}
                  </div>
                ) : (
                  <div className="text-center py-12 bg-gray-50 rounded-xl border border-gray-200">
                    <FileText className="w-16 h-16 text-gray-400 mx-auto mb-4" />
                    <h4 className="text-lg font-semibold text-gray-600 mb-2">Research Sources Unavailable</h4>
                    <p className="text-gray-500">
                      {hasSearch ? 
                        'Sources will be available once the market research analysis is complete.' :
                        'Start a search to see research sources and methodology.'
                      }
                    </p>
                  </div>
                )}
              </div>

              {/* Research Quality Indicators */}
              <div>
                <h3 className="text-xl font-semibold text-gray-900 mb-6">Research Quality</h3>
                <div className="grid grid-cols-1 md:grid-cols-3 gap-6">
                  <div className="bg-gradient-to-r from-green-50 to-emerald-50 rounded-xl p-6 border border-green-200">
                    <div className="flex items-center justify-between mb-2">
                      <h4 className="font-semibold text-gray-900">Sources Used</h4>
                      <span className="text-2xl font-bold text-green-600">{sources.length}</span>
                    </div>
                    <p className="text-sm text-gray-600">Independent data sources analyzed</p>
                  </div>
                  
                  <div className="bg-gradient-to-r from-blue-50 to-cyan-50 rounded-xl p-6 border border-blue-200">
                    <div className="flex items-center justify-between mb-2">
                      <h4 className="font-semibold text-gray-900">AI Enhanced</h4>
                      <span className="text-2xl font-bold text-blue-600">100%</span>
                    </div>
                    <p className="text-sm text-gray-600">AI-powered analysis and insights</p>
                  </div>
                  
                  <div className="bg-gradient-to-r from-purple-50 to-pink-50 rounded-xl p-6 border border-purple-200">
                    <div className="flex items-center justify-between mb-2">
                      <h4 className="font-semibold text-gray-900">Real-time</h4>
                      <span className="text-2xl font-bold text-purple-600">Live</span>
                    </div>
                    <p className="text-sm text-gray-600">Current market data and trends</p>
                  </div>
                </div>
              </div>
            </div>
          )}
        </div>
      </div>
    </div>
  );
}<|MERGE_RESOLUTION|>--- conflicted
+++ resolved
@@ -535,15 +535,13 @@
                         {(competitorData || []).map((c: any, idx: number) => {
                           const share = clamp(Number(String(c.marketShare).replace(/[^0-9.]/g, '')) || 0);
                           const growthPct = clamp(Number(String(c.growth || '0').replace(/[^0-9.-]/g, '')) || 0, -20, 50);
-<<<<<<< HEAD
-=======
+
 
                           const growthPct = clamp(
                             Number(String(c.growth || '0').replace(/[^0-9.-]/g, '')) || 0,
                             -20,
                             50
                           );
->>>>>>> 28eac62d
                           const x = 10 + (share/100) * 85;
                           const y = 50 - ((growthPct + 20) / 70) * 45;
                           const color = palette[idx % palette.length];
