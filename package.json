{
  "name": "vite-react-typescript-starter",
  "private": true,
  "version": "0.0.0",
  "type": "module",
  "scripts": {
    "dev": "vite",
    "build": "vite build",
    "lint": "eslint .",
    "preview": "vite preview",
    "typecheck": "tsc -p tsconfig.json --noEmit",
    "test": "tsx src/tools/persona-validation.test.ts"
  },
  "dependencies": {
    "@google/generative-ai": "0.18.0",
    "@openai/agents": "0.0.14",
    "@openai/agents-core": "0.0.14",
    "@openai/agents-openai": "0.0.14",
    "@supabase/supabase-js": "^2.52.1",
<<<<<<< HEAD
    "cheerio": "^1.0.0-rc.12",
=======
    "ajv": "^8.17.1",
>>>>>>> e94a78ee
    "lucide-react": "^0.344.0",
    "openai": "^4.53.0",
    "react": "^18.3.1",
    "react-dom": "^18.3.1",
    "react-router-dom": "^7.7.1"
  },
  "devDependencies": {
    "@eslint/js": "^9.9.1",
    "@netlify/functions": "^4.2.1",
    "@types/react": "^18.3.5",
    "@types/react-dom": "^18.3.0",
    "@vitejs/plugin-react": "^4.3.1",
    "autoprefixer": "^10.4.18",
    "eslint": "^9.9.1",
    "eslint-plugin-react-hooks": "^5.1.0-rc.0",
    "eslint-plugin-react-refresh": "^0.4.11",
    "globals": "^15.9.0",
    "postcss": "^8.4.35",
    "tailwindcss": "^3.4.1",
    "ts-node": "^10.9.2",
    "tsx": "^4.19.1",
    "tsx": "^4.20.4",
    "typescript": "^5.5.3",
    "typescript-eslint": "^8.3.0",
    "vite": "^5.4.2"
  }
}<|MERGE_RESOLUTION|>--- conflicted
+++ resolved
@@ -17,11 +17,11 @@
     "@openai/agents-core": "0.0.14",
     "@openai/agents-openai": "0.0.14",
     "@supabase/supabase-js": "^2.52.1",
-<<<<<<< HEAD
+
     "cheerio": "^1.0.0-rc.12",
-=======
+
     "ajv": "^8.17.1",
->>>>>>> e94a78ee
+
     "lucide-react": "^0.344.0",
     "openai": "^4.53.0",
     "react": "^18.3.1",
