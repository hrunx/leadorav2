{
  "name": "vite-react-typescript-starter",
  "private": true,
  "version": "0.0.0",
  "type": "module",
  "scripts": {
    "dev": "vite",
    "build": "vite build",
    "lint": "eslint .",
    "preview": "vite preview",
    "typecheck": "tsc -p tsconfig.json --noEmit",
<<<<<<< HEAD
    "test": "vitest run"
=======

    "test": "tsx src/agents/__tests__/business-persona.test.ts"

    "test": "jest"

    "test": "tsx src/tools/persona-validation.test.ts"

>>>>>>> ad0586c1
  },
  "dependencies": {
    "@google/generative-ai": "0.18.0",
    "@openai/agents": "0.0.14",
    "@openai/agents-core": "0.0.14",
    "@openai/agents-openai": "0.0.14",
    "@supabase/supabase-js": "^2.52.1",

    "cheerio": "^1.0.0-rc.12",

    "ajv": "^8.17.1",

    "lucide-react": "^0.344.0",
    "openai": "^4.53.0",
    "p-limit": "^5.0.0",
    "react": "^18.3.1",
    "react-dom": "^18.3.1",
    "react-router-dom": "^7.7.1",
    "zod": "^3.25.1"
  },
  "devDependencies": {
    "@eslint/js": "^9.9.1",
    "@netlify/functions": "^4.2.1",
    "@types/react": "^18.3.5",
    "@types/react-dom": "^18.3.0",
    "@vitejs/plugin-react": "^4.3.1",
    "autoprefixer": "^10.4.18",
    "eslint": "^9.9.1",
    "eslint-plugin-react-hooks": "^5.1.0-rc.0",
    "eslint-plugin-react-refresh": "^0.4.11",
    "globals": "^15.9.0",
    "postcss": "^8.4.35",
    "tailwindcss": "^3.4.1",
    "ts-node": "^10.9.2",

    "tsx": "^4.19.1",

    "tsx": "^4.20.4",
    "typescript": "^5.5.3",
    "typescript-eslint": "^8.3.0",
    "vite": "^5.4.2",
<<<<<<< HEAD
    "vitest": "^1.6.0"
=======
    "@types/jest": "^29.5.11",
    "jest": "^29.7.0",
    "ts-jest": "^29.1.1"
>>>>>>> ad0586c1
  }
}<|MERGE_RESOLUTION|>--- conflicted
+++ resolved
@@ -9,9 +9,8 @@
     "lint": "eslint .",
     "preview": "vite preview",
     "typecheck": "tsc -p tsconfig.json --noEmit",
-<<<<<<< HEAD
     "test": "vitest run"
-=======
+
 
     "test": "tsx src/agents/__tests__/business-persona.test.ts"
 
@@ -19,7 +18,6 @@
 
     "test": "tsx src/tools/persona-validation.test.ts"
 
->>>>>>> ad0586c1
   },
   "dependencies": {
     "@google/generative-ai": "0.18.0",
@@ -61,12 +59,10 @@
     "typescript": "^5.5.3",
     "typescript-eslint": "^8.3.0",
     "vite": "^5.4.2",
-<<<<<<< HEAD
     "vitest": "^1.6.0"
-=======
+
     "@types/jest": "^29.5.11",
     "jest": "^29.7.0",
     "ts-jest": "^29.1.1"
->>>>>>> ad0586c1
   }
 }